#  Boost.Container library documentation Jamfile  ---------------------------------
#
#  Copyright Ion Gaztanaga 2009-2012. Use, modification and
#  distribution is subject to the Boost Software License, Version
#  1.0. (See accompanying file LICENSE_1_0.txt or copy at
#  http://www.boost.org/LICENSE_1_0.txt)
#
#  See http://www.boost.org for updates, documentation, and revision history.

import doxygen ;
import quickbook ;

using auto-index ;

path-constant images_location : html ;
path-constant here : . ;

doxygen autodoc
   :
      [ glob ../../../boost/container/*.hpp ]
   :
        <doxygen:param>EXTRACT_ALL=NO
        <doxygen:param>HIDE_UNDOC_MEMBERS=YES
        <doxygen:param>EXTRACT_PRIVATE=NO
        <doxygen:param>ENABLE_PREPROCESSING=YES
        <doxygen:param>EXPAND_ONLY_PREDEF=YES
        <doxygen:param>MACRO_EXPANSION=YES
        <doxygen:param>"PREDEFINED=\"insert_const_ref_type= const T&\" \\
                                   \"BOOST_CONTAINER_DOXYGEN_INVOKED\" \\
                                   \"BOOST_CONTAINER_IMPDEF(T)=implementation_defined\" \\
                                   \"BOOST_CONTAINER_SEEDOC(T)=see_documentation\" \\
                                   \"BOOST_CONTAINER_NOEXCEPT=noexcept\" \\
                                   \"BOOST_CONTAINER_NOEXCEPT_IF(T)=noexcept(T)\" \\
                                   \"BOOST_RV_REF(T)=T &&\" \\
                                   \"BOOST_RV_REF_BEG=\" \\
                                   \"BOOST_RV_REF_END=&&\" \\
                                   \"BOOST_COPY_ASSIGN_REF(T)=const T &\" \\
                                   \"BOOST_FWD_REF(a)=a &&\""
        <xsl:param>"boost.doxygen.reftitle=Boost.Container Header Reference"
   ;

xml container : container.qbk
              :
                 <include>../../../tools/auto_index/include
              ;

boostbook standalone
   :
      container
   :
        <format>html:<xsl:param>boost.root=../../../..
        <format>html:<xsl:param>boost.libraries=../../../../libs/libraries.htm
<<<<<<< HEAD
=======
        <format>html:<xsl:param>img.src.path=../../../../doc/html/
        <format>xhtml:<xsl:param>img.src.path=../../../../doc/html/
>>>>>>> 1253e6b3
        <xsl:param>generate.section.toc.level=3
        <xsl:param>chunk.first.sections=1
        <format>pdf:<xsl:param>img.src.path=$(images_location)/
        <dependency>autodoc
        <format>pdf:<xsl:param>boost.url.prefix=http://www.boost.org/doc/libs/release/doc/html

        # Build requirements go here:
       
        # <auto-index>on (or off) one turns on (or off) indexing:
        <auto-index>on
       
        # Turns on (or off) auto-index-verbose for diagnostic info.
        # This is highly recommended until you have got all the many details correct!
        <auto-index-verbose>on
       
        # Choose the indexing method (separately for html and PDF) - see manual.
        # Choose indexing method for PDFs:
        <format>pdf:<auto-index-internal>off
       
        # Choose indexing method for html:
        <format>html:<auto-index-internal>on
        <format>docbook:<auto-index-internal>on
       
        # Set the name of the script file to use (index.idx is popular):
        <auto-index-script>$(here)/index.idx
        # Commands in the script file should all use RELATIVE PATHS
        # otherwise the script will not be portable to other machines.
        # Relative paths are normally taken as relative to the location
        # of the script file, but we can add a prefix to all
        # those relative paths using the <auto-index-prefix> feature.
        # The path specified by <auto-index-prefix> may be either relative or
        # absolute, for example the following will get us up to the boost root
        # directory for most Boost libraries:
        <auto-index-prefix>"$(here)/../../.."

        <format>pdf:<xsl:param>admon.graphics.extension=".svg"
   ;

install pdfinstall : standalone/<format>pdf : <install-type>PDF <location>. <name>container.pdf ;
explicit pdfinstall ;

<|MERGE_RESOLUTION|>--- conflicted
+++ resolved
@@ -50,11 +50,8 @@
    :
         <format>html:<xsl:param>boost.root=../../../..
         <format>html:<xsl:param>boost.libraries=../../../../libs/libraries.htm
-<<<<<<< HEAD
-=======
         <format>html:<xsl:param>img.src.path=../../../../doc/html/
         <format>xhtml:<xsl:param>img.src.path=../../../../doc/html/
->>>>>>> 1253e6b3
         <xsl:param>generate.section.toc.level=3
         <xsl:param>chunk.first.sections=1
         <format>pdf:<xsl:param>img.src.path=$(images_location)/
