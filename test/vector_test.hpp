--- conflicted
+++ resolved
@@ -30,11 +30,8 @@
 #include "input_from_forward_iterator.hpp"
 #include <boost/move/utility.hpp>
 #include <boost/move/iterator.hpp>
-<<<<<<< HEAD
-=======
 #include <boost/detail/no_exceptions_support.hpp>
 #include "insert_test.hpp"
->>>>>>> 1253e6b3
 
 namespace boost{
 namespace container {
@@ -180,30 +177,11 @@
 
             IntType aux_vect[50];
             for(int i = 0; i < 50; ++i){
-<<<<<<< HEAD
-               IntType new_int(-2);
-=======
                IntType new_int(-i);
->>>>>>> 1253e6b3
                aux_vect[i] = boost::move(new_int);
             }
             int aux_vect2[50];
             for(int i = 0; i < 50; ++i){
-<<<<<<< HEAD
-               aux_vect2[i] = -2;
-            }
-            typename MyBoostVector::size_type old_size = boostvector->size();
-            typename MyBoostVector::iterator insert_it =
-               boostvector->insert(boostvector->begin() + old_size
-                              ,boost::make_move_iterator(&aux_vect[0])
-                              ,boost::make_move_iterator(aux_vect + 50));
-            if(boostvector->begin() + old_size != insert_it) return 1;
-            stdvector->insert(stdvector->begin() + old_size, aux_vect2, aux_vect2 + 50);
-            if(!test::CheckEqualContainers(boostvector, stdvector)) return 1;
-
-            for(int i = 0; i < 50; ++i){
-               IntType new_int(-3);
-=======
                aux_vect2[i] = -i;
             }
             typename MyBoostVector::size_type old_size = boostvector->size();
@@ -217,23 +195,10 @@
 
             for(int i = 0; i < 50; ++i){
                IntType new_int(-i);
->>>>>>> 1253e6b3
                aux_vect[i] = boost::move(new_int);
             }
 
             for(int i = 0; i < 50; ++i){
-<<<<<<< HEAD
-               aux_vect2[i] = -3;
-            }
-            old_size = boostvector->size();
-            //Now try with input iterators instead
-            insert_it = boostvector->insert(boostvector->begin() + old_size
-                              ,boost::make_move_iterator(make_input_from_forward_iterator(&aux_vect[0]))
-                              ,boost::make_move_iterator(make_input_from_forward_iterator(aux_vect + 50))
-                           );
-            if(boostvector->begin() + old_size != insert_it) return 1;
-            stdvector->insert(stdvector->begin() + old_size, aux_vect2, aux_vect2 + 50);
-=======
                aux_vect2[i] = -i;
             }
             old_size = boostvector->size();
@@ -244,7 +209,6 @@
                            );
             if(boostvector->begin() + old_size/2 != insert_it) return 1;
             stdvector->insert(stdvector->begin() + old_size/2, aux_vect2, aux_vect2 + 50);
->>>>>>> 1253e6b3
             if(!test::CheckEqualContainers(boostvector, stdvector)) return 1;
          }
 /*       //deque has no reserve
@@ -268,16 +232,12 @@
          stdvector->push_back(int(1));
          if(!test::CheckEqualContainers(boostvector, stdvector)) return 1;
          }
-<<<<<<< HEAD
-         {  //push_back with enough capacity
-=======
 
          {  //test back()
          const IntType test_this(1);
          if(test_this != boostvector->back())   return 1;
          }
          {  //pop_back with enough capacity
->>>>>>> 1253e6b3
          boostvector->pop_back();
          boostvector->pop_back();
          stdvector->pop_back();
@@ -373,8 +333,4 @@
 
 #include <boost/container/detail/config_end.hpp>
 
-<<<<<<< HEAD
-#endif //BOOST_CONTAINER_TEST_VECTOR_TEST_HEADER
-=======
-#endif //BOOST_CONTAINER_TEST_VECTOR_TEST_HEADER
->>>>>>> 1253e6b3
+#endif //BOOST_CONTAINER_TEST_VECTOR_TEST_HEADER