///////////////////////////////////////////////////////////////////////////
//
// (C) Copyright Ion Gaztanaga 2006. Distributed under the Boost
// Software License, Version 1.0. (See accompanying file
// LICENSE_1_0.txt or copy at http://www.boost.org/LICENSE_1_0.txt)
//
// See http://www.boost.org/libs/container for documentation.
//
///////////////////////////////////////////////////////////////////////////

#ifndef BOOST_CONTAINER_TEST_MOVABLE_INT_HEADER
#define BOOST_CONTAINER_TEST_MOVABLE_INT_HEADER

#include <boost/container/detail/config_begin.hpp>
#include <boost/container/detail/workaround.hpp>
#include <boost/move/utility.hpp>
#include <ostream>

namespace boost {
namespace container {
namespace test {

template<class T>
struct is_copyable;

template<>
struct is_copyable<int>
{
   static const bool value = true;
};


class movable_int
{
   BOOST_MOVABLE_BUT_NOT_COPYABLE(movable_int)

   public:
   movable_int()
      :  m_int(0)
   {}

   explicit movable_int(int a)
      :  m_int(a)
   {}

   movable_int(BOOST_RV_REF(movable_int) mmi)
      :  m_int(mmi.m_int)
   {  mmi.m_int = 0; }

   movable_int & operator= (BOOST_RV_REF(movable_int) mmi)
   {  this->m_int = mmi.m_int;   mmi.m_int = 0;  return *this;  }

   movable_int & operator= (int i)
   {  this->m_int = i;  return *this;  }

   ~movable_int()
   {  this->m_int = 0;  }

   friend bool operator ==(const movable_int &l, const movable_int &r)
   {  return l.m_int == r.m_int;   }

   friend bool operator !=(const movable_int &l, const movable_int &r)
   {  return l.m_int != r.m_int;   }

   friend bool operator <(const movable_int &l, const movable_int &r)
   {  return l.m_int < r.m_int;   }

   friend bool operator <=(const movable_int &l, const movable_int &r)
   {  return l.m_int <= r.m_int;   }

   friend bool operator >=(const movable_int &l, const movable_int &r)
   {  return l.m_int >= r.m_int;   }

   friend bool operator >(const movable_int &l, const movable_int &r)
   {  return l.m_int > r.m_int;   }

   int get_int() const
   {  return m_int;  }

   friend bool operator==(const movable_int &l, int r)
   {  return l.get_int() == r;   }

   friend bool operator==(int l, const movable_int &r)
   {  return l == r.get_int();   }

   private:
   int m_int;
};

<<<<<<< HEAD
=======
inline movable_int produce_movable_int()
{  return movable_int();  }

>>>>>>> 1253e6b3
template<class E, class T>
std::basic_ostream<E, T> & operator<<
   (std::basic_ostream<E, T> & os, movable_int const & p)

{
    os << p.get_int();
    return os;
}

template<>
struct is_copyable<movable_int>
{
   static const bool value = false;
};

class movable_and_copyable_int
{
   BOOST_COPYABLE_AND_MOVABLE(movable_and_copyable_int)

   public:
   movable_and_copyable_int()
      :  m_int(0)
   {}

   explicit movable_and_copyable_int(int a)
      :  m_int(a)
   {}

   movable_and_copyable_int(const movable_and_copyable_int& mmi)
      :  m_int(mmi.m_int)
   {}
  
   movable_and_copyable_int(BOOST_RV_REF(movable_and_copyable_int) mmi)
      :  m_int(mmi.m_int)
   {  mmi.m_int = 0; }

   ~movable_and_copyable_int()
   {  this->m_int = 0;  }

   movable_and_copyable_int &operator= (BOOST_COPY_ASSIGN_REF(movable_and_copyable_int) mi)
   {  this->m_int = mi.m_int;    return *this;  }

   movable_and_copyable_int & operator= (BOOST_RV_REF(movable_and_copyable_int) mmi)
   {  this->m_int = mmi.m_int;   mmi.m_int = 0;    return *this;  }

   movable_and_copyable_int & operator= (int i)
   {  this->m_int = i;  return *this;  }

   friend bool operator ==(const movable_and_copyable_int &l, const movable_and_copyable_int &r)
   {  return l.m_int == r.m_int;   }

   friend bool operator !=(const movable_and_copyable_int &l, const movable_and_copyable_int &r)
   {  return l.m_int != r.m_int;   }

   friend bool operator <(const movable_and_copyable_int &l, const movable_and_copyable_int &r)
   {  return l.m_int < r.m_int;   }

   friend bool operator <=(const movable_and_copyable_int &l, const movable_and_copyable_int &r)
   {  return l.m_int <= r.m_int;   }

   friend bool operator >=(const movable_and_copyable_int &l, const movable_and_copyable_int &r)
   {  return l.m_int >= r.m_int;   }

   friend bool operator >(const movable_and_copyable_int &l, const movable_and_copyable_int &r)
   {  return l.m_int > r.m_int;   }

   int get_int() const
   {  return m_int;  }

   friend bool operator==(const movable_and_copyable_int &l, int r)
   {  return l.get_int() == r;   }

   friend bool operator==(int l, const movable_and_copyable_int &r)
   {  return l == r.get_int();   }

   private:
   int m_int;
};

<<<<<<< HEAD
=======
inline movable_and_copyable_int produce_movable_and_copyable_int()
{  return movable_and_copyable_int();  }

>>>>>>> 1253e6b3
template<class E, class T>
std::basic_ostream<E, T> & operator<<
   (std::basic_ostream<E, T> & os, movable_and_copyable_int const & p)

{
    os << p.get_int();
    return os;
}

template<>
struct is_copyable<movable_and_copyable_int>
{
   static const bool value = true;
};

class copyable_int
{
   public:
   copyable_int()
      :  m_int(0)
   {}

   explicit copyable_int(int a)
      :  m_int(a)
   {}

   copyable_int(const copyable_int& mmi)
      :  m_int(mmi.m_int)
   {}
  
   copyable_int & operator= (int i)
   {  this->m_int = i;  return *this;  }

   copyable_int & operator= (const copyable_int &ci)
   {  this->m_int = ci.m_int;  return *this;  }

   ~copyable_int()
   {  this->m_int = 0;  }

   friend bool operator ==(const copyable_int &l, const copyable_int &r)
   {  return l.m_int == r.m_int;   }

   friend bool operator !=(const copyable_int &l, const copyable_int &r)
   {  return l.m_int != r.m_int;   }

   friend bool operator <(const copyable_int &l, const copyable_int &r)
   {  return l.m_int < r.m_int;   }

   friend bool operator <=(const copyable_int &l, const copyable_int &r)
   {  return l.m_int <= r.m_int;   }

   friend bool operator >=(const copyable_int &l, const copyable_int &r)
   {  return l.m_int >= r.m_int;   }

   friend bool operator >(const copyable_int &l, const copyable_int &r)
   {  return l.m_int > r.m_int;   }

   int get_int() const
   {  return m_int;  }

   friend bool operator==(const copyable_int &l, int r)
   {  return l.get_int() == r;   }

   friend bool operator==(int l, const copyable_int &r)
   {  return l == r.get_int();   }

   private:
   int m_int;
};

<<<<<<< HEAD
=======
inline copyable_int produce_copyable_int()
{  return copyable_int();  }

>>>>>>> 1253e6b3
template<class E, class T>
std::basic_ostream<E, T> & operator<<
   (std::basic_ostream<E, T> & os, copyable_int const & p)

{
    os << p.get_int();
    return os;
}

template<>
struct is_copyable<copyable_int>
{
   static const bool value = true;
};

class non_copymovable_int
{
   non_copymovable_int(const non_copymovable_int& mmi);
   non_copymovable_int & operator= (const non_copymovable_int &mi);

   public:
   non_copymovable_int()
      :  m_int(0)
   {}

   explicit non_copymovable_int(int a)
      :  m_int(a)
   {}

   ~non_copymovable_int()
   {  m_int = 0;  }

   bool operator ==(const non_copymovable_int &mi) const
   {  return this->m_int == mi.m_int;   }

   bool operator !=(const non_copymovable_int &mi) const
   {  return this->m_int != mi.m_int;   }

   bool operator <(const non_copymovable_int &mi) const
   {  return this->m_int < mi.m_int;   }

   bool operator <=(const non_copymovable_int &mi) const
   {  return this->m_int <= mi.m_int;   }

   bool operator >=(const non_copymovable_int &mi) const
   {  return this->m_int >= mi.m_int;   }

   bool operator >(const non_copymovable_int &mi) const
   {  return this->m_int > mi.m_int;   }

   int get_int() const
   {  return m_int;  }

   friend bool operator==(const non_copymovable_int &l, int r)
   {  return l.get_int() == r;   }

   friend bool operator==(int l, const non_copymovable_int &r)
   {  return l == r.get_int();   }

   private:
   int m_int;
};


}  //namespace test {
}  //namespace container {
}  //namespace boost {

#include <boost/container/detail/config_end.hpp>

#endif   //#ifndef BOOST_CONTAINER_TEST_MOVABLE_INT_HEADER<|MERGE_RESOLUTION|>--- conflicted
+++ resolved
@@ -87,12 +87,9 @@
    int m_int;
 };
 
-<<<<<<< HEAD
-=======
 inline movable_int produce_movable_int()
 {  return movable_int();  }
 
->>>>>>> 1253e6b3
 template<class E, class T>
 std::basic_ostream<E, T> & operator<<
    (std::basic_ostream<E, T> & os, movable_int const & p)
@@ -172,12 +169,9 @@
    int m_int;
 };
 
-<<<<<<< HEAD
-=======
 inline movable_and_copyable_int produce_movable_and_copyable_int()
 {  return movable_and_copyable_int();  }
 
->>>>>>> 1253e6b3
 template<class E, class T>
 std::basic_ostream<E, T> & operator<<
    (std::basic_ostream<E, T> & os, movable_and_copyable_int const & p)
@@ -248,12 +242,9 @@
    int m_int;
 };
 
-<<<<<<< HEAD
-=======
 inline copyable_int produce_copyable_int()
 {  return copyable_int();  }
 
->>>>>>> 1253e6b3
 template<class E, class T>
 std::basic_ostream<E, T> & operator<<
    (std::basic_ostream<E, T> & os, copyable_int const & p)
