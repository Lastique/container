///////////////////////////////////////////////////////////////////////////////
//
// (C) Copyright Ion Gaztanaga 2005-2012. Distributed under the Boost
// Software License, Version 1.0. (See accompanying file
// LICENSE_1_0.txt or copy at http://www.boost.org/LICENSE_1_0.txt)
//
// See http://www.boost.org/libs/container for documentation.
//
///////////////////////////////////////////////////////////////////////////////

#ifndef BOOST_CONTAINER_EXPAND_BWD_TEST_ALLOCATOR_HPP
#define BOOST_CONTAINER_EXPAND_BWD_TEST_ALLOCATOR_HPP

#if (defined _MSC_VER) && (_MSC_VER >= 1200)
#  pragma once
#endif

#include <boost/container/detail/config_begin.hpp>
#include <boost/container/detail/workaround.hpp>

#include <boost/container/container_fwd.hpp>
#include <boost/container/throw_exception.hpp>
#include <boost/container/detail/allocation_type.hpp>
#include <boost/assert.hpp>
#include <boost/container/detail/utilities.hpp>
#include <boost/container/detail/version_type.hpp>
#include <memory>
#include <algorithm>
#include <cstddef>
#include <cassert>

//!\file
//!Describes an allocator to test expand capabilities

namespace boost {
namespace container {
namespace test {

//This allocator just allows two allocations. The first one will return
//mp_buffer + m_offset configured in the constructor. The second one
//will return mp_buffer.
template<class T>
class expand_bwd_test_allocator
{
 private:
   typedef expand_bwd_test_allocator<T> self_t;
   typedef void *                   aux_pointer_t;
   typedef const void *             cvoid_ptr;

   template<class T2>
   expand_bwd_test_allocator& operator=(const expand_bwd_test_allocator<T2>&);

   expand_bwd_test_allocator& operator=(const expand_bwd_test_allocator&);

   public:
   typedef T                                    value_type;
   typedef T *                                  pointer;
   typedef const T *                            const_pointer;
   typedef typename container_detail::add_reference
                     <value_type>::type         reference;
   typedef typename container_detail::add_reference
                     <const value_type>::type   const_reference;
   typedef std::size_t                          size_type;
   typedef std::ptrdiff_t                       difference_type;

   typedef boost::container::container_detail::version_type<expand_bwd_test_allocator, 2>   version;

   //Dummy multiallocation chain
   struct multiallocation_chain{};

   template<class T2>
   struct rebind
   {  typedef expand_bwd_test_allocator<T2>   other;   };

   //!Constructor from the segment manager. Never throws
   expand_bwd_test_allocator(T *buffer, size_type sz, difference_type offset)
      : mp_buffer(buffer), m_size(sz)
      , m_offset(offset),  m_allocations(0){ }

   //!Constructor from other expand_bwd_test_allocator. Never throws
   expand_bwd_test_allocator(const expand_bwd_test_allocator &other)
      : mp_buffer(other.mp_buffer), m_size(other.m_size)
      , m_offset(other.m_offset),  m_allocations(0){ }

   //!Constructor from related expand_bwd_test_allocator. Never throws
   template<class T2>
   expand_bwd_test_allocator(const expand_bwd_test_allocator<T2> &other)
      : mp_buffer(other.mp_buffer), m_size(other.m_size)
      , m_offset(other.m_offset),  m_allocations(0){ }

   pointer address(reference value)
   {  return pointer(container_detail::addressof(value));  }

   const_pointer address(const_reference value) const
   {  return const_pointer(container_detail::addressof(value));  }

   pointer allocate(size_type , cvoid_ptr hint = 0)
   {  (void)hint; return 0; }

   void deallocate(const pointer &, size_type)
   {}

   template<class Convertible>
   void construct(pointer ptr, const Convertible &value)
   {  new((void*)ptr) value_type(value);  }

   void destroy(pointer ptr)
   {  (*ptr).~value_type();  }

   size_type max_size() const
   {  return m_size;   }

   friend void swap(self_t &alloc1, self_t &alloc2)
   { 
<<<<<<< HEAD
      container_detail::do_swap(alloc1.mp_buffer, alloc2.mp_buffer);
      container_detail::do_swap(alloc1.m_size,    alloc2.m_size);
      container_detail::do_swap(alloc1.m_offset,  alloc2.m_offset);
=======
      boost::container::swap_dispatch(alloc1.mp_buffer, alloc2.mp_buffer);
      boost::container::swap_dispatch(alloc1.m_size,    alloc2.m_size);
      boost::container::swap_dispatch(alloc1.m_offset,  alloc2.m_offset);
>>>>>>> 1253e6b3
   }

   //Experimental version 2 expand_bwd_test_allocator functions

   std::pair<pointer, bool>
      allocation_command(boost::container::allocation_type command,
                         size_type limit_size,
                         size_type preferred_size,
                         size_type &received_size, const pointer &reuse = 0)
   {
      (void)preferred_size;   (void)reuse;   (void)command;
      //This allocator only expands backwards!
      assert(m_allocations == 0 || (command & boost::container::expand_bwd));
     
      received_size = limit_size;

      if(m_allocations == 0){
         if((m_offset + limit_size) > m_size){
            assert(0);
         }
         ++m_allocations;
         return std::pair<pointer, bool>(mp_buffer + m_offset, false);
      }
      else if(m_allocations == 1){
         if(limit_size > m_size){
            assert(0);
         }
         ++m_allocations;
         return std::pair<pointer, bool>(mp_buffer, true);
      }
      else{
         throw_bad_alloc();
         return std::pair<pointer, bool>(mp_buffer, true);
      }
   }

   //!Returns maximum the number of objects the previously allocated memory
   //!pointed by p can hold.
   size_type size(const pointer &p) const
   {  (void)p; return m_size; }

   //!Allocates just one object. Memory allocated with this function
   //!must be deallocated only with deallocate_one().
   //!Throws boost::container::bad_alloc if there is no enough memory
   pointer allocate_one()
   {  return this->allocate(1);  }

   //!Deallocates memory previously allocated with allocate_one().
   //!You should never use deallocate_one to deallocate memory allocated
   //!with other functions different from allocate_one(). Never throws
   void deallocate_one(const pointer &p)
   {  return this->deallocate(p, 1);  }

   pointer           mp_buffer;
   size_type         m_size;
   difference_type   m_offset;
   char              m_allocations;
};

//!Equality test for same type of expand_bwd_test_allocator
template<class T> inline
bool operator==(const expand_bwd_test_allocator<T>  &alloc1,
                const expand_bwd_test_allocator<T>  &alloc2)
{  return false; }

//!Inequality test for same type of expand_bwd_test_allocator
template<class T> inline
bool operator!=(const expand_bwd_test_allocator<T>  &alloc1,
                const expand_bwd_test_allocator<T>  &alloc2)
{  return true; }

}  //namespace test {
}  //namespace container {
}  //namespace boost {

#include <boost/container/detail/config_end.hpp>

#endif   //BOOST_CONTAINER_EXPAND_BWD_TEST_ALLOCATOR_HPP
<|MERGE_RESOLUTION|>--- conflicted
+++ resolved
@@ -112,15 +112,9 @@
 
    friend void swap(self_t &alloc1, self_t &alloc2)
    { 
-<<<<<<< HEAD
-      container_detail::do_swap(alloc1.mp_buffer, alloc2.mp_buffer);
-      container_detail::do_swap(alloc1.m_size,    alloc2.m_size);
-      container_detail::do_swap(alloc1.m_offset,  alloc2.m_offset);
-=======
       boost::container::swap_dispatch(alloc1.mp_buffer, alloc2.mp_buffer);
       boost::container::swap_dispatch(alloc1.m_size,    alloc2.m_size);
       boost::container::swap_dispatch(alloc1.m_offset,  alloc2.m_offset);
->>>>>>> 1253e6b3
    }
 
    //Experimental version 2 expand_bwd_test_allocator functions
