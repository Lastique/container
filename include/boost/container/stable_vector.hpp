--- conflicted
+++ resolved
@@ -1393,26 +1393,23 @@
       return this->insert(p, cvalue_iterator(t, n), cvalue_iterator());
    }
 
-<<<<<<< HEAD
    //! <b>Requires</b>: p must be a valid iterator of *this.
-=======
 #if !defined(BOOST_NO_CXX11_HDR_INITIALIZER_LIST)
-   //! <b>Requires</b>: position must be a valid iterator of *this.
-   //!
-   //! <b>Effects</b>: Insert a copy of the [il.begin(), il.end()) range before position.
-   //!
-   //! <b>Returns</b>: an iterator to the first inserted element or position if first == last.
+   //! <b>Requires</b>: p must be a valid iterator of *this.
+   //!
+   //! <b>Effects</b>: Insert a copy of the [il.begin(), il.end()) range before p.
+   //!
+   //! <b>Returns</b>: an iterator to the first inserted element or p if first == last.
    //!
    //! <b>Complexity</b>: Linear to std::distance [il.begin(), il.end()).
-   iterator insert(const_iterator position, std::initializer_list<value_type> il)
+   iterator insert(const_iterator p, std::initializer_list<value_type> il)
    {
        STABLE_VECTOR_CHECK_INVARIANT;
-      return insert(position, il.begin(), il.end());
+      return insert(p, il.begin(), il.end());
    }
 #endif
 
    //! <b>Requires</b>: pos must be a valid iterator of *this.
->>>>>>> d0f8fe79
    //!
    //! <b>Effects</b>: Insert a copy of the [first, last) range before p.
    //!
