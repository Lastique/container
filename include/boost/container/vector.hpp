//////////////////////////////////////////////////////////////////////////////
//
// (C) Copyright Ion Gaztanaga 2005-2013. Distributed under the Boost
// Software License, Version 1.0. (See accompanying file
// LICENSE_1_0.txt or copy at http://www.boost.org/LICENSE_1_0.txt)
//
// See http://www.boost.org/libs/container for documentation.
//
//////////////////////////////////////////////////////////////////////////////

#ifndef BOOST_CONTAINER_CONTAINER_VECTOR_HPP
#define BOOST_CONTAINER_CONTAINER_VECTOR_HPP

#if defined(_MSC_VER)
#  pragma once
#endif

#include <boost/container/detail/config_begin.hpp>
#include <boost/container/detail/workaround.hpp>
#include <boost/container/container_fwd.hpp>

#include <cstddef>
#include <memory>
#include <algorithm>
#include <iterator>
#include <utility>
#include <boost/detail/no_exceptions_support.hpp>
#include <boost/type_traits/has_trivial_destructor.hpp>
#include <boost/type_traits/has_trivial_copy.hpp>
#include <boost/type_traits/has_trivial_assign.hpp>
#include <boost/type_traits/has_nothrow_copy.hpp>
#include <boost/type_traits/has_nothrow_assign.hpp>
#include <boost/type_traits/has_nothrow_constructor.hpp>
#include <boost/container/container_fwd.hpp>
#include <boost/container/detail/version_type.hpp>
#include <boost/container/detail/allocation_type.hpp>
#include <boost/container/detail/utilities.hpp>
#include <boost/container/detail/iterators.hpp>
#include <boost/container/detail/algorithms.hpp>
#include <boost/container/detail/destroyers.hpp>
#include <boost/container/allocator_traits.hpp>
#include <boost/container/detail/allocator_version_traits.hpp>
#include <boost/container/throw_exception.hpp>
#include <boost/move/utility.hpp>
#include <boost/move/iterator.hpp>
#include <boost/move/detail/move_helpers.hpp>
#include <boost/intrusive/pointer_traits.hpp>
#include <boost/container/detail/mpl.hpp>
#include <boost/container/detail/type_traits.hpp>
#include <boost/container/detail/advanced_insert_int.hpp>
#include <boost/assert.hpp>

namespace boost {
namespace container {

#ifndef BOOST_CONTAINER_DOXYGEN_INVOKED

//#define BOOST_CONTAINER_VECTOR_ITERATOR_IS_POINTER

namespace container_detail {

#ifndef BOOST_CONTAINER_VECTOR_ITERATOR_IS_POINTER

template <class Pointer, bool IsConst>
class vec_iterator
{
   public:
	typedef std::random_access_iterator_tag                                          iterator_category;
   typedef typename boost::intrusive::pointer_traits<Pointer>::element_type         value_type;
   typedef typename boost::intrusive::pointer_traits<Pointer>::difference_type      difference_type;
   typedef typename if_c
      < IsConst
      , typename boost::intrusive::pointer_traits<Pointer>::template
                                 rebind_pointer<const value_type>::type
      , Pointer
      >::type                                                                       pointer;
   typedef typename if_c
      < IsConst
      , const value_type&
      , value_type&
      >::type                                                                       reference;

   #ifndef BOOST_CONTAINER_DOXYGEN_INVOKED
   private:
   Pointer m_ptr;

   public:
   const Pointer &get_ptr() const BOOST_CONTAINER_NOEXCEPT
   {  return   m_ptr;  }

   Pointer &get_ptr() BOOST_CONTAINER_NOEXCEPT
   {  return   m_ptr;  }

   explicit vec_iterator(Pointer ptr) BOOST_CONTAINER_NOEXCEPT
      : m_ptr(ptr)
   {}
   #endif   //#ifndef BOOST_CONTAINER_DOXYGEN_INVOKED

   public:

   //Constructors
   vec_iterator() BOOST_CONTAINER_NOEXCEPT
      #ifndef NDEBUG
      : m_ptr()
      #else
      // No value initialization of m_ptr() to speed up things a bit: 
      #endif
   {}

   vec_iterator(vec_iterator<Pointer, false> const& other) BOOST_CONTAINER_NOEXCEPT
      :  m_ptr(other.get_ptr())
   {}

   //Pointer like operators
   reference operator*()   const BOOST_CONTAINER_NOEXCEPT
   {  return *m_ptr;  }

   pointer operator->()  const BOOST_CONTAINER_NOEXCEPT
   {  return ::boost::intrusive::pointer_traits<pointer>::pointer_to(this->operator*());  }

   reference operator[](difference_type off) const BOOST_CONTAINER_NOEXCEPT
   {  return m_ptr[off];   }

   //Increment / Decrement
   vec_iterator& operator++() BOOST_CONTAINER_NOEXCEPT
   { ++m_ptr;  return *this; }

   vec_iterator operator++(int) BOOST_CONTAINER_NOEXCEPT
   {  return vec_iterator(m_ptr++); }

   vec_iterator& operator--() BOOST_CONTAINER_NOEXCEPT
   {  --m_ptr; return *this;  }

   vec_iterator operator--(int) BOOST_CONTAINER_NOEXCEPT
   {  return vec_iterator(m_ptr--); }

   //Arithmetic
   vec_iterator& operator+=(difference_type off) BOOST_CONTAINER_NOEXCEPT
   {  m_ptr += off; return *this;   }

   vec_iterator& operator-=(difference_type off) BOOST_CONTAINER_NOEXCEPT
   {  m_ptr -= off; return *this;   }

   friend vec_iterator operator+(const vec_iterator &x, difference_type off) BOOST_CONTAINER_NOEXCEPT
   {  return vec_iterator(x.m_ptr+off);  }

   friend vec_iterator operator+(difference_type off, vec_iterator right) BOOST_CONTAINER_NOEXCEPT
   {  right.m_ptr += off;  return right; }

   friend vec_iterator operator-(vec_iterator left, difference_type off) BOOST_CONTAINER_NOEXCEPT
   {  left.m_ptr -= off;  return left; }

   friend difference_type operator-(const vec_iterator &left, const vec_iterator& right) BOOST_CONTAINER_NOEXCEPT
   {  return left.m_ptr - right.m_ptr;   }

   //Comparison operators
   friend bool operator==   (const vec_iterator& l, const vec_iterator& r) BOOST_CONTAINER_NOEXCEPT
   {  return l.m_ptr == r.m_ptr;  }

   friend bool operator!=   (const vec_iterator& l, const vec_iterator& r) BOOST_CONTAINER_NOEXCEPT
   {  return l.m_ptr != r.m_ptr;  }

   friend bool operator<    (const vec_iterator& l, const vec_iterator& r) BOOST_CONTAINER_NOEXCEPT
   {  return l.m_ptr < r.m_ptr;  }

   friend bool operator<=   (const vec_iterator& l, const vec_iterator& r) BOOST_CONTAINER_NOEXCEPT
   {  return l.m_ptr <= r.m_ptr;  }

   friend bool operator>    (const vec_iterator& l, const vec_iterator& r) BOOST_CONTAINER_NOEXCEPT
   {  return l.m_ptr > r.m_ptr;  }

   friend bool operator>=   (const vec_iterator& l, const vec_iterator& r) BOOST_CONTAINER_NOEXCEPT
   {  return l.m_ptr >= r.m_ptr;  }
};

}  //namespace container_detail {

template<class Pointer, bool IsConst>
const Pointer &vector_iterator_get_ptr(const container_detail::vec_iterator<Pointer, IsConst> &it) BOOST_CONTAINER_NOEXCEPT
{  return   it.get_ptr();  }

template<class Pointer, bool IsConst>
Pointer &get_ptr(container_detail::vec_iterator<Pointer, IsConst> &it) BOOST_CONTAINER_NOEXCEPT
{  return  it.get_ptr();  }

namespace container_detail {

#else //ifndef BOOST_CONTAINER_VECTOR_ITERATOR_IS_POINTER

template< class MaybeConstPointer
        , bool ElementTypeIsConst
            = is_const< typename boost::intrusive::pointer_traits<MaybeConstPointer>::element_type>::value >
struct vector_get_ptr_pointer_to_non_const
{
   typedef MaybeConstPointer                                         const_pointer;
   typedef boost::intrusive::pointer_traits<const_pointer>           pointer_traits_t;
   typedef typename pointer_traits_t::element_type                   element_type;
   typedef typename remove_const<element_type>::type                 non_const_element_type;
   typedef typename pointer_traits_t
      ::template rebind_pointer<non_const_element_type>::type        return_type;

   static return_type get_ptr(const const_pointer &ptr) BOOST_CONTAINER_NOEXCEPT
   {  return boost::intrusive::pointer_traits<return_type>::const_cast_from(ptr);  }
};

template<class Pointer>
struct vector_get_ptr_pointer_to_non_const<Pointer, false>
{
   typedef const Pointer & return_type;
   static return_type get_ptr(const Pointer &ptr) BOOST_CONTAINER_NOEXCEPT
   {  return ptr;  }
};

}  //namespace container_detail {

template<class MaybeConstPointer>
typename container_detail::vector_get_ptr_pointer_to_non_const<MaybeConstPointer>::return_type
   vector_iterator_get_ptr(const MaybeConstPointer &ptr) BOOST_CONTAINER_NOEXCEPT
{
   return container_detail::vector_get_ptr_pointer_to_non_const<MaybeConstPointer>::get_ptr(ptr);
}

namespace container_detail {

#endif   //#ifndef BOOST_CONTAINER_VECTOR_ITERATOR_IS_POINTER

template <class T, class Allocator>
struct vector_value_traits
{
   typedef T value_type;
   typedef Allocator allocator_type;
   static const bool trivial_dctr = boost::has_trivial_destructor<value_type>::value;
   static const bool trivial_dctr_after_move = ::boost::has_trivial_destructor_after_move<value_type>::value;
   static const bool trivial_copy = has_trivial_copy<value_type>::value;
   static const bool nothrow_copy = has_nothrow_copy<value_type>::value || trivial_copy;
   static const bool trivial_assign = has_trivial_assign<value_type>::value;
   static const bool nothrow_assign = has_nothrow_assign<value_type>::value || trivial_assign;

   //This is the anti-exception array destructor
   //to deallocate values already constructed
   typedef typename container_detail::if_c
      <trivial_dctr
      ,container_detail::null_scoped_destructor_n<Allocator>
      ,container_detail::scoped_destructor_n<Allocator>
      >::type   ArrayDestructor;
   //This is the anti-exception array deallocator
   typedef typename container_detail::if_c
      <false//nothrow_copy
      ,container_detail::null_scoped_array_deallocator<Allocator>
      ,container_detail::scoped_array_deallocator<Allocator>
      >::type   ArrayDeallocator;
};

//!This struct deallocates and allocated memory
template < class Allocator
         , class AllocatorVersion = container_detail::integral_constant
            < unsigned
            , boost::container::container_detail::version<Allocator>::value
            >
         >
struct vector_alloc_holder
   : public Allocator
{
   private:
   BOOST_MOVABLE_BUT_NOT_COPYABLE(vector_alloc_holder)

   public:
   typedef boost::container::allocator_traits<Allocator> allocator_traits_type;
   typedef typename allocator_traits_type::pointer       pointer;
   typedef typename allocator_traits_type::size_type     size_type;
   typedef typename allocator_traits_type::value_type    value_type;

   //Constructor, does not throw
   vector_alloc_holder()
      BOOST_CONTAINER_NOEXCEPT_IF(::boost::has_nothrow_default_constructor<Allocator>::value)
      : Allocator(), m_start(), m_size(), m_capacity()
   {}

   //Constructor, does not throw
   template<class AllocConvertible>
   explicit vector_alloc_holder(BOOST_FWD_REF(AllocConvertible) a) BOOST_CONTAINER_NOEXCEPT
      : Allocator(boost::forward<AllocConvertible>(a)), m_start(), m_size(), m_capacity()
   {}

   //Constructor, does not throw
   template<class AllocConvertible>
<<<<<<< HEAD
   explicit vector_alloc_holder(BOOST_FWD_REF(AllocConvertible) a, size_type initial_size)
=======
   vector_alloc_holder(uninitialized_size_t, BOOST_FWD_REF(AllocConvertible) a, size_type initial_size)
>>>>>>> ba596fc8
      : Allocator(boost::forward<AllocConvertible>(a))
      , m_start()
      , m_size(initial_size)  //Size is initialized here so vector should only call uninitialized_xxx after this
      , m_capacity()
   {
      if(initial_size){
         m_start = this->allocation_command(allocate_new, initial_size, initial_size, m_capacity, m_start).first;
      }
   }

   //Constructor, does not throw
<<<<<<< HEAD
   explicit vector_alloc_holder(size_type initial_size)
=======
   vector_alloc_holder(uninitialized_size_t, size_type initial_size)
>>>>>>> ba596fc8
      : Allocator()
      , m_start()
      , m_size(initial_size)  //Size is initialized here so vector should only call uninitialized_xxx after this
      , m_capacity()
   {
      if(initial_size){
         m_start = this->allocation_command
               (allocate_new, initial_size, initial_size, m_capacity, m_start).first;
      }
   }

   vector_alloc_holder(BOOST_RV_REF(vector_alloc_holder) holder) BOOST_CONTAINER_NOEXCEPT
      : Allocator(boost::move(static_cast<Allocator&>(holder)))
      , m_start(holder.m_start)
      , m_size(holder.m_size)
      , m_capacity(holder.m_capacity)
   {
      holder.m_start = pointer();
      holder.m_size = holder.m_capacity = 0;
   }

   void first_allocation(size_type cap)
   {
      if(cap){
         m_start = this->allocation_command
               (allocate_new, cap, cap, m_capacity, m_start).first;
      }
   }

   void first_allocation_same_allocator_type(size_type cap)
   {  this->first_allocation(cap);  }

   ~vector_alloc_holder() BOOST_CONTAINER_NOEXCEPT
   {
      if(this->m_capacity){
         this->alloc().deallocate(this->m_start, this->m_capacity);
      }
   }

   std::pair<pointer, bool>
      allocation_command(boost::container::allocation_type command,
                         size_type limit_size,
                         size_type preferred_size,
                         size_type &received_size, const pointer &reuse = pointer())
   {
      return allocator_version_traits<Allocator>::allocation_command
         (this->alloc(), command, limit_size, preferred_size, received_size, reuse);
   }

   size_type next_capacity(size_type additional_objects) const
   {
<<<<<<< HEAD
      std::size_t num_objects   = this->m_size + additional_objects;
      std::size_t next_cap = this->m_capacity + this->m_capacity/2;
      return num_objects > next_cap ? num_objects : next_cap;/*
      return get_next_capacity( allocator_traits_type::max_size(this->m_holder.alloc())
                              , this->m_capacity, additional_objects);*/
=======
      return next_capacity_calculator
         <size_type, NextCapacityDouble/*NextCapacity60Percent*/>::
            get( allocator_traits_type::max_size(this->alloc())
               , this->m_capacity, additional_objects );
>>>>>>> ba596fc8
   }

   pointer     m_start;
   size_type   m_size;
   size_type   m_capacity;

   void swap(vector_alloc_holder &x) BOOST_CONTAINER_NOEXCEPT
   {
      boost::container::swap_dispatch(this->m_start, x.m_start);
      boost::container::swap_dispatch(this->m_size, x.m_size);
      boost::container::swap_dispatch(this->m_capacity, x.m_capacity);
   }

   void move_from_empty(vector_alloc_holder &x) BOOST_CONTAINER_NOEXCEPT
   {
      this->m_start     = x.m_start;
      this->m_size      = x.m_size;
      this->m_capacity  = x.m_capacity;
      x.m_start = pointer();
      x.m_size = x.m_capacity = 0;
   }

   Allocator &alloc() BOOST_CONTAINER_NOEXCEPT
   {  return *this;  }

   const Allocator &alloc() const BOOST_CONTAINER_NOEXCEPT
   {  return *this;  }

   const pointer   &start() const     BOOST_CONTAINER_NOEXCEPT {  return m_start;  }
   const size_type &capacity() const  BOOST_CONTAINER_NOEXCEPT {  return m_capacity;  }
   void start(const pointer &p)       BOOST_CONTAINER_NOEXCEPT {  m_start = p;  }
   void capacity(const size_type &c)  BOOST_CONTAINER_NOEXCEPT {  m_capacity = c;  }
};

//!This struct deallocates and allocated memory
template <class Allocator>
struct vector_alloc_holder<Allocator, container_detail::integral_constant<unsigned, 0> >
   : public Allocator
{
   private:
   BOOST_MOVABLE_BUT_NOT_COPYABLE(vector_alloc_holder)

   public:
   typedef boost::container::allocator_traits<Allocator> allocator_traits_type;
   typedef typename allocator_traits_type::pointer       pointer;
   typedef typename allocator_traits_type::size_type     size_type;
   typedef typename allocator_traits_type::value_type    value_type;

   template <class OtherAllocator, class OtherAllocatorVersion>
   friend struct vector_alloc_holder;

   //Constructor, does not throw
   vector_alloc_holder()
      BOOST_CONTAINER_NOEXCEPT_IF(::boost::has_nothrow_default_constructor<Allocator>::value)
      : Allocator(), m_size()
   {}

   //Constructor, does not throw
   template<class AllocConvertible>
   explicit vector_alloc_holder(BOOST_FWD_REF(AllocConvertible) a) BOOST_CONTAINER_NOEXCEPT
      : Allocator(boost::forward<AllocConvertible>(a)), m_size()
   {}

   //Constructor, does not throw
   template<class AllocConvertible>
   explicit vector_alloc_holder(BOOST_FWD_REF(AllocConvertible) a, size_type initial_size)
      : Allocator(boost::forward<AllocConvertible>(a))
      , m_size(initial_size)  //Size is initialized here...
   {
      //... and capacity here, so vector, must call uninitialized_xxx in the derived constructor
      this->first_allocation(initial_size);
   }

   //Constructor, does not throw
   explicit vector_alloc_holder(size_type initial_size)
      : Allocator()
      , m_size(initial_size)  //Size is initialized here...
   {
      //... and capacity here, so vector, must call uninitialized_xxx in the derived constructor
      this->first_allocation(initial_size);
   }

   vector_alloc_holder(BOOST_RV_REF(vector_alloc_holder) holder)
      : Allocator(boost::move(static_cast<Allocator&>(holder)))
      , m_size(holder.m_size) //Size is initialized here so vector should only call uninitialized_xxx after this
   {
      ::boost::container::uninitialized_move_alloc_n
         (this->alloc(), container_detail::to_raw_pointer(holder.start()), m_size, container_detail::to_raw_pointer(this->start()));
   }

   template<class OtherAllocator, class OtherAllocatorVersion>
   vector_alloc_holder(BOOST_RV_REF_BEG vector_alloc_holder<OtherAllocator, OtherAllocatorVersion> BOOST_RV_REF_END holder)
      : Allocator()
      , m_size(holder.m_size) //Initialize it to m_size as first_allocation can only succeed or abort
   {
      //Different allocator type so we must check we have enough storage
      const size_type n = holder.m_size;
      this->first_allocation(n);
      ::boost::container::uninitialized_move_alloc_n
         (this->alloc(), container_detail::to_raw_pointer(holder.start()), n, container_detail::to_raw_pointer(this->start()));
   }

   void first_allocation(size_type cap)
   {
      if(cap > Allocator::internal_capacity){
         throw_bad_alloc();
      }
   }

   void first_allocation_same_allocator_type(size_type) BOOST_CONTAINER_NOEXCEPT
   {}

   //Destructor
   ~vector_alloc_holder() BOOST_CONTAINER_NOEXCEPT
   {}

   void swap(vector_alloc_holder &x)
   {
      this->priv_swap_members_impl(x);
   }

   template<class OtherAllocator, class OtherAllocatorVersion>
   void swap(vector_alloc_holder<OtherAllocator, OtherAllocatorVersion> &x)
   {
      if(this->m_size > OtherAllocator::internal_capacity || x.m_size > Allocator::internal_capacity){
         throw_bad_alloc();
      }
      this->priv_swap_members_impl(x);
   }

   void move_from_empty(vector_alloc_holder &)
   {  //Containers with version 0 allocators can't be moved without move elements one by one
      throw_bad_alloc();
   }

   Allocator &alloc() BOOST_CONTAINER_NOEXCEPT
   {  return *this;  }

   const Allocator &alloc() const BOOST_CONTAINER_NOEXCEPT
   {  return *this;  }

   pointer start() const       BOOST_CONTAINER_NOEXCEPT {  return Allocator::internal_storage();  }
   size_type  capacity() const BOOST_CONTAINER_NOEXCEPT {  return Allocator::internal_capacity;  }
   size_type   m_size;

   private:

   template<class OtherAllocator, class OtherAllocatorVersion>
   void priv_swap_members_impl(vector_alloc_holder<OtherAllocator, OtherAllocatorVersion> &x)
   {
      const std::size_t MaxTmpStorage = sizeof(value_type)*Allocator::internal_capacity;
      value_type *const first_this = container_detail::to_raw_pointer(this->start());
      value_type *const first_x = container_detail::to_raw_pointer(x.start());

      if(this->m_size < x.m_size){
         boost::container::deep_swap_alloc_n<MaxTmpStorage>(this->alloc(), first_this, this->m_size, first_x, x.m_size);
      }
      else{
         boost::container::deep_swap_alloc_n<MaxTmpStorage>(this->alloc(), first_x, x.m_size, first_this, this->m_size);
      }
      boost::container::swap_dispatch(this->m_size, x.m_size);
   }
};

}  //namespace container_detail {

#endif   //#ifndef BOOST_CONTAINER_DOXYGEN_INVOKED

//! A vector is a sequence that supports random access to elements, constant
//! time insertion and removal of elements at the end, and linear time insertion
//! and removal of elements at the beginning or in the middle. The number of
//! elements in a vector may vary dynamically; memory management is automatic.
//!
//! \tparam T The type of object that is stored in the vector
//! \tparam Allocator The allocator used for all internal memory management
#ifdef BOOST_CONTAINER_DOXYGEN_INVOKED
template <class T, class Allocator = std::allocator<T> >
#else
template <class T, class Allocator>
#endif
class vector
{
   #ifndef BOOST_CONTAINER_DOXYGEN_INVOKED
   typedef container_detail::integral_constant
      <unsigned, boost::container::container_detail::version
         <Allocator>::value >                               alloc_version;
   boost::container::container_detail::vector_alloc_holder
      <Allocator, alloc_version>                            m_holder;
   typedef allocator_traits<Allocator>                      allocator_traits_type;
   template <class U, class UAllocator>
   friend class vector;

   typedef typename ::boost::container::allocator_traits
      <Allocator>::pointer                                     pointer_impl;
   typedef container_detail::vec_iterator<pointer_impl, false> iterator_impl;
   typedef container_detail::vec_iterator<pointer_impl, true > const_iterator_impl;

   #endif   //#ifndef BOOST_CONTAINER_DOXYGEN_INVOKED
   public:
   //////////////////////////////////////////////
   //
   //                    types
   //
   //////////////////////////////////////////////

   typedef T                                                                           value_type;
   typedef typename ::boost::container::allocator_traits<Allocator>::pointer           pointer;
   typedef typename ::boost::container::allocator_traits<Allocator>::const_pointer     const_pointer;
   typedef typename ::boost::container::allocator_traits<Allocator>::reference         reference;
   typedef typename ::boost::container::allocator_traits<Allocator>::const_reference   const_reference;
   typedef typename ::boost::container::allocator_traits<Allocator>::size_type         size_type;
   typedef typename ::boost::container::allocator_traits<Allocator>::difference_type   difference_type;
   typedef Allocator                                                                   allocator_type;
   typedef Allocator                                                                   stored_allocator_type;
   #if defined BOOST_CONTAINER_VECTOR_ITERATOR_IS_POINTER && !defined(BOOST_CONTAINER_DOXYGEN_INVOKED)
   typedef BOOST_CONTAINER_IMPDEF(pointer)                                             iterator;
   typedef BOOST_CONTAINER_IMPDEF(const_pointer)                                       const_iterator;
   #else
   typedef BOOST_CONTAINER_IMPDEF(iterator_impl)                                       iterator;
   typedef BOOST_CONTAINER_IMPDEF(const_iterator_impl)                                 const_iterator;
   #endif
   typedef BOOST_CONTAINER_IMPDEF(std::reverse_iterator<iterator>)                     reverse_iterator;
   typedef BOOST_CONTAINER_IMPDEF(std::reverse_iterator<const_iterator>)               const_reverse_iterator;

   #ifndef BOOST_CONTAINER_DOXYGEN_INVOKED
   private:
   BOOST_COPYABLE_AND_MOVABLE(vector)
   typedef container_detail::vector_value_traits<value_type, Allocator> value_traits;

   typedef container_detail::integral_constant<unsigned, 0> allocator_v0;
   typedef container_detail::integral_constant<unsigned, 1> allocator_v1;
   typedef container_detail::integral_constant<unsigned, 2> allocator_v2;

   typedef constant_iterator<T, difference_type>            cvalue_iterator;
   #endif   //#ifndef BOOST_CONTAINER_DOXYGEN_INVOKED

   public:
   //////////////////////////////////////////////
   //
   //          construct/copy/destroy
   //
   //////////////////////////////////////////////

   //! <b>Effects</b>: Constructs a vector taking the allocator as parameter.
   //!
   //! <b>Throws</b>: If allocator_type's default constructor throws.
   //!
   //! <b>Complexity</b>: Constant.
   vector()
      BOOST_CONTAINER_NOEXCEPT_IF(::boost::has_nothrow_default_constructor<Allocator>::value)
      : m_holder()
   {}

   //! <b>Effects</b>: Constructs a vector taking the allocator as parameter.
   //!
   //! <b>Throws</b>: Nothing
   //!
   //! <b>Complexity</b>: Constant.
   explicit vector(const Allocator& a) BOOST_CONTAINER_NOEXCEPT
      : m_holder(a)
   {}

   //! <b>Effects</b>: Constructs a vector that will use a copy of allocator a
   //!   and inserts n value initialized values.
   //!
   //! <b>Throws</b>: If allocator_type's default constructor or allocation
   //!   throws or T's default constructor throws.
   //!
   //! <b>Complexity</b>: Linear to n.
   explicit vector(size_type n)
      :  m_holder(n)
   {
      boost::container::uninitialized_value_init_alloc_n
         (this->m_holder.alloc(), n, container_detail::to_raw_pointer(this->m_holder.start()));
   }

   //! <b>Effects</b>: Constructs a vector that will use a copy of allocator a
   //!   and inserts n default initialized values.
   //!
   //! <b>Throws</b>: If allocator_type's default constructor or allocation
   //!   throws or T's default constructor throws.
   //!
   //! <b>Complexity</b>: Linear to n.
   //!
   //! <b>Note</b>: Non-standard extension
<<<<<<< HEAD
   explicit vector(size_type n, default_init_t)
      :  m_holder(n)
=======
   vector(size_type n, default_init_t)
      :  m_holder(container_detail::uninitialized_size, n)
>>>>>>> ba596fc8
   {
      boost::container::uninitialized_default_init_alloc_n
         (this->m_holder.alloc(), n, container_detail::to_raw_pointer(this->m_holder.start()));
   }

   //! <b>Effects</b>: Constructs a vector
   //!   and inserts n copies of value.
   //!
   //! <b>Throws</b>: If allocator_type's default constructor or allocation
   //!   throws or T's copy constructor throws.
   //!
   //! <b>Complexity</b>: Linear to n.
   vector(size_type n, const T& value)
      :  m_holder(n)
   {
      boost::container::uninitialized_fill_alloc_n
         (this->m_holder.alloc(), value, n, container_detail::to_raw_pointer(this->m_holder.start()));
   }

   //! <b>Effects</b>: Constructs a vector that will use a copy of allocator a
   //!   and inserts n copies of value.
   //!
   //! <b>Throws</b>: If allocation
   //!   throws or T's copy constructor throws.
   //!
   //! <b>Complexity</b>: Linear to n.
   vector(size_type n, const T& value, const allocator_type& a)
      :  m_holder(a, n)
   {
      boost::container::uninitialized_fill_alloc_n
         (this->m_holder.alloc(), value, n, container_detail::to_raw_pointer(this->m_holder.start()));
   }

   //! <b>Effects</b>: Constructs a vector
   //!   and inserts a copy of the range [first, last) in the vector.
   //!
   //! <b>Throws</b>: If allocator_type's default constructor or allocation
   //!   throws or T's constructor taking an dereferenced InIt throws.
   //!
   //! <b>Complexity</b>: Linear to the range [first, last).
   template <class InIt>
   vector(InIt first, InIt last)
      :  m_holder()
   {  this->insert(this->cend(), first, last); }

   //! <b>Effects</b>: Constructs a vector that will use a copy of allocator a
   //!   and inserts a copy of the range [first, last) in the vector.
   //!
   //! <b>Throws</b>: If allocator_type's default constructor or allocation
   //!   throws or T's constructor taking an dereferenced InIt throws.
   //!
   //! <b>Complexity</b>: Linear to the range [first, last).
   template <class InIt>
   vector(InIt first, InIt last, const allocator_type& a)
      :  m_holder(a)
   {  this->insert(this->cend(), first, last); }

   //! <b>Effects</b>: Copy constructs a vector.
   //!
   //! <b>Postcondition</b>: x == *this.
   //!
   //! <b>Throws</b>: If allocator_type's default constructor or allocation
   //!   throws or T's copy constructor throws.
   //!
   //! <b>Complexity</b>: Linear to the elements x contains.
   vector(const vector &x)
      :  m_holder(allocator_traits_type::select_on_container_copy_construction(x.m_holder.alloc()), x.size())
   {
      ::boost::container::uninitialized_copy_alloc_n
         ( this->m_holder.alloc(), container_detail::to_raw_pointer(x.m_holder.start())
         , x.size(), container_detail::to_raw_pointer(this->m_holder.start()));
   }

   //! <b>Effects</b>: Move constructor. Moves mx's resources to *this.
   //!
   //! <b>Throws</b>: Nothing
   //!
   //! <b>Complexity</b>: Constant.
   vector(BOOST_RV_REF(vector) mx) BOOST_CONTAINER_NOEXCEPT
      :  m_holder(boost::move(mx.m_holder))
   {}

   #if !defined(BOOST_CONTAINER_DOXYGEN_INVOKED)

   //! <b>Effects</b>: Move constructor. Moves mx's resources to *this.
   //!
   //! <b>Throws</b>: If T's move constructor or allocation throws
   //!
   //! <b>Complexity</b>: Linear.
   //!
   //! <b>Note</b>: Non-standard extension
   template<class OtherAllocator>
   vector(BOOST_RV_REF_BEG vector<T, OtherAllocator> BOOST_RV_REF_END mx)
      :  m_holder(boost::move(mx.m_holder))
   {}

   #endif   //!defined(BOOST_CONTAINER_DOXYGEN_INVOKED)

   //! <b>Effects</b>: Copy constructs a vector using the specified allocator.
   //!
   //! <b>Postcondition</b>: x == *this.
   //!
   //! <b>Throws</b>: If allocation
   //!   throws or T's copy constructor throws.
   //!
   //! <b>Complexity</b>: Linear to the elements x contains.
   vector(const vector &x, const allocator_type &a)
      :  m_holder(a, x.size())
   {
      ::boost::container::uninitialized_copy_alloc_n_source
         ( this->m_holder.alloc(), container_detail::to_raw_pointer(x.m_holder.start())
         , x.size(), container_detail::to_raw_pointer(this->m_holder.start()));
   }

   //! <b>Effects</b>: Move constructor using the specified allocator.
   //!                 Moves mx's resources to *this if a == allocator_type().
   //!                 Otherwise copies values from x to *this.
   //!
   //! <b>Throws</b>: If allocation or T's copy constructor throws.
   //!
   //! <b>Complexity</b>: Constant if a == mx.get_allocator(), linear otherwise.
   vector(BOOST_RV_REF(vector) mx, const allocator_type &a)
      :  m_holder(a)
   {
      if(mx.m_holder.alloc() == a){
         this->m_holder.move_from_empty(mx.m_holder);
      }
      else{
         const size_type n = mx.size();
         this->m_holder.first_allocation_same_allocator_type(n);
         ::boost::container::uninitialized_move_alloc_n_source
            ( this->m_holder.alloc(), container_detail::to_raw_pointer(mx.m_holder.start())
            , n, container_detail::to_raw_pointer(this->m_holder.start()));
         this->m_holder.m_size = n;
      }
   }

   //! <b>Effects</b>: Destroys the vector. All stored values are destroyed
   //!   and used memory is deallocated.
   //!
   //! <b>Throws</b>: Nothing.
   //!
   //! <b>Complexity</b>: Linear to the number of elements.
   ~vector() BOOST_CONTAINER_NOEXCEPT
   {
      boost::container::destroy_alloc_n
         (this->get_stored_allocator(), container_detail::to_raw_pointer(this->m_holder.start()), this->m_holder.m_size);
      //vector_alloc_holder deallocates the data
   } 

   //! <b>Effects</b>: Makes *this contain the same elements as x.
   //!
   //! <b>Postcondition</b>: this->size() == x.size(). *this contains a copy
   //! of each of x's elements.
   //!
   //! <b>Throws</b>: If memory allocation throws or T's copy/move constructor/assignment throws.
   //!
   //! <b>Complexity</b>: Linear to the number of elements in x.
   vector& operator=(BOOST_COPY_ASSIGN_REF(vector) x)
   {
      if (&x != this){
         this->priv_copy_assign(x, alloc_version());
      }
      return *this;
   }

   //! <b>Effects</b>: Move assignment. All mx's values are transferred to *this.
   //!
   //! <b>Postcondition</b>: x.empty(). *this contains a the elements x had
   //!   before the function.
   //!
   //! <b>Throws</b>: Nothing
   //!
   //! <b>Complexity</b>: Linear.
   vector& operator=(BOOST_RV_REF(vector) x)
      //iG BOOST_CONTAINER_NOEXCEPT_IF(!allocator_type::propagate_on_container_move_assignment::value || is_nothrow_move_assignable<allocator_type>::value);)
      BOOST_CONTAINER_NOEXCEPT
   {
      this->priv_move_assign(boost::move(x), alloc_version());
      return *this;
   }

   #if !defined(BOOST_CONTAINER_DOXYGEN_INVOKED)

   //! <b>Effects</b>: Move assignment. All mx's values are transferred to *this.
   //!
   //! <b>Postcondition</b>: x.empty(). *this contains a the elements x had
   //!   before the function.
   //!
   //! <b>Throws</b>: If move constructor/assignment of T throws or allocation throws
   //!
   //! <b>Complexity</b>: Linear.
   template<class OtherAllocator, class OtherAllocatorVersion>
   vector& operator=(BOOST_RV_REF_BEG vector<OtherAllocator, OtherAllocatorVersion> BOOST_RV_REF_END x)
   {
      this->priv_move_assign(boost::move(x), alloc_version());
      return *this;
   }

   #endif

   //! <b>Effects</b>: Assigns the the range [first, last) to *this.
   //!
   //! <b>Throws</b>: If memory allocation throws or T's copy/move constructor/assignment or
   //!   T's constructor/assignment from dereferencing InpIt throws.
   //!
   //! <b>Complexity</b>: Linear to n.
   template <class InIt>
   void assign(InIt first, InIt last
      #if !defined(BOOST_CONTAINER_DOXYGEN_INVOKED)
      , typename container_detail::enable_if_c
         < !container_detail::is_convertible<InIt, size_type>::value &&
            ( container_detail::is_input_iterator<InIt>::value ||
              container_detail::is_same<alloc_version, allocator_v0>::value )
         >::type * = 0
      #endif
      )
   {
      //Overwrite all elements we can from [first, last)
      iterator cur = this->begin();
      const iterator end_it = this->end();
      for ( ; first != last && cur != end_it; ++cur, ++first){
         *cur = *first;
      }

      if (first == last){
         //There are no more elements in the sequence, erase remaining
         T* const end_pos = container_detail::to_raw_pointer(this->m_holder.start()) + this->m_holder.m_size;
         size_type n = static_cast<size_type>(end_pos - container_detail::to_raw_pointer(vector_iterator_get_ptr(cur)));
         this->priv_destroy_last_n(n);
      }
      else{
         //There are more elements in the range, insert the remaining ones
         this->insert(this->cend(), first, last);
      }
   }

   //! <b>Effects</b>: Assigns the the range [first, last) to *this.
   //!
   //! <b>Throws</b>: If memory allocation throws or T's copy/move constructor/assignment or
   //!   T's constructor/assignment from dereferencing InpIt throws.
   //!
   //! <b>Complexity</b>: Linear to n.
   template <class FwdIt>
   void assign(FwdIt first, FwdIt last
      #if !defined(BOOST_CONTAINER_DOXYGEN_INVOKED)
      , typename container_detail::enable_if_c
         < !container_detail::is_convertible<FwdIt, size_type>::value &&
            ( !container_detail::is_input_iterator<FwdIt>::value &&
              !container_detail::is_same<alloc_version, allocator_v0>::value )
         >::type * = 0
      #endif
      )
   {
      //For Fwd iterators the standard only requires EmplaceConstructible and assignble from *first
      //so we can't do any backwards allocation
      const size_type input_sz = static_cast<size_type>(std::distance(first, last));
      const size_type old_capacity = this->capacity();
      if(input_sz > old_capacity){  //If input range is too big, we need to reallocate
         size_type real_cap;
         std::pair<pointer, bool> ret =
            this->m_holder.allocation_command(allocate_new, input_sz, input_sz, real_cap, this->m_holder.start());
         if(!ret.second){  //New allocation, just emplace new values
            pointer const old_p = this->m_holder.start();
            if(old_p){
               this->priv_destroy_all();
               this->m_holder.alloc().deallocate(old_p, old_capacity);
            }
            this->m_holder.start(ret.first);
            this->m_holder.capacity(real_cap);
            this->m_holder.m_size = 0;
            this->priv_uninitialized_construct_at_end(first, last);
            return;
         }
         else{ 
            //Forward expansion, use assignment + back deletion/construction that comes later
         }
      }
      //Overwrite all elements we can from [first, last)
      iterator cur = this->begin();
      const iterator end_it = this->end();
      for ( ; first != last && cur != end_it; ++cur, ++first){
         *cur = *first;
      }

      if (first == last){
         //There are no more elements in the sequence, erase remaining
         this->priv_destroy_last_n(this->size() - input_sz);
      }
      else{
         //Uninitialized construct at end the remaining range
         this->priv_uninitialized_construct_at_end(first, last);
      }
   }

   //! <b>Effects</b>: Assigns the n copies of val to *this.
   //!
   //! <b>Throws</b>: If memory allocation throws or
   //!   T's copy/move constructor/assignment throws.
   //!
   //! <b>Complexity</b>: Linear to n.
   void assign(size_type n, const value_type& val)
   {  this->assign(cvalue_iterator(val, n), cvalue_iterator());   }

   //! <b>Effects</b>: Returns a copy of the internal allocator.
   //!
   //! <b>Throws</b>: If allocator's copy constructor throws.
   //!
   //! <b>Complexity</b>: Constant.
   allocator_type get_allocator() const BOOST_CONTAINER_NOEXCEPT
   { return this->m_holder.alloc();  }

   //! <b>Effects</b>: Returns a reference to the internal allocator.
   //!
   //! <b>Throws</b>: Nothing
   //!
   //! <b>Complexity</b>: Constant.
   //!
   //! <b>Note</b>: Non-standard extension.
   stored_allocator_type &get_stored_allocator() BOOST_CONTAINER_NOEXCEPT
   {  return this->m_holder.alloc(); }

   //! <b>Effects</b>: Returns a reference to the internal allocator.
   //!
   //! <b>Throws</b>: Nothing
   //!
   //! <b>Complexity</b>: Constant.
   //!
   //! <b>Note</b>: Non-standard extension.
   const stored_allocator_type &get_stored_allocator() const BOOST_CONTAINER_NOEXCEPT
   {  return this->m_holder.alloc(); }

   //////////////////////////////////////////////
   //
   //                iterators
   //
   //////////////////////////////////////////////

   //! <b>Effects</b>: Returns an iterator to the first element contained in the vector.
   //!
   //! <b>Throws</b>: Nothing.
   //!
   //! <b>Complexity</b>: Constant.
   iterator begin() BOOST_CONTAINER_NOEXCEPT
   { return iterator(this->m_holder.start()); }

   //! <b>Effects</b>: Returns a const_iterator to the first element contained in the vector.
   //!
   //! <b>Throws</b>: Nothing.
   //!
   //! <b>Complexity</b>: Constant.
   const_iterator begin() const BOOST_CONTAINER_NOEXCEPT
   { return const_iterator(this->m_holder.start()); }

   //! <b>Effects</b>: Returns an iterator to the end of the vector.
   //!
   //! <b>Throws</b>: Nothing.
   //!
   //! <b>Complexity</b>: Constant.
   iterator end() BOOST_CONTAINER_NOEXCEPT
   { return iterator(this->m_holder.start() + this->m_holder.m_size); }

   //! <b>Effects</b>: Returns a const_iterator to the end of the vector.
   //!
   //! <b>Throws</b>: Nothing.
   //!
   //! <b>Complexity</b>: Constant.
   const_iterator end() const BOOST_CONTAINER_NOEXCEPT
   { return this->cend(); }

   //! <b>Effects</b>: Returns a reverse_iterator pointing to the beginning
   //! of the reversed vector.
   //!
   //! <b>Throws</b>: Nothing.
   //!
   //! <b>Complexity</b>: Constant.
   reverse_iterator rbegin() BOOST_CONTAINER_NOEXCEPT
   { return reverse_iterator(this->end());      }

   //! <b>Effects</b>: Returns a const_reverse_iterator pointing to the beginning
   //! of the reversed vector.
   //!
   //! <b>Throws</b>: Nothing.
   //!
   //! <b>Complexity</b>: Constant.
   const_reverse_iterator rbegin() const BOOST_CONTAINER_NOEXCEPT
   { return this->crbegin(); }

   //! <b>Effects</b>: Returns a reverse_iterator pointing to the end
   //! of the reversed vector.
   //!
   //! <b>Throws</b>: Nothing.
   //!
   //! <b>Complexity</b>: Constant.
   reverse_iterator rend() BOOST_CONTAINER_NOEXCEPT
   { return reverse_iterator(this->begin());       }

   //! <b>Effects</b>: Returns a const_reverse_iterator pointing to the end
   //! of the reversed vector.
   //!
   //! <b>Throws</b>: Nothing.
   //!
   //! <b>Complexity</b>: Constant.
   const_reverse_iterator rend() const BOOST_CONTAINER_NOEXCEPT
   { return this->crend(); }

   //! <b>Effects</b>: Returns a const_iterator to the first element contained in the vector.
   //!
   //! <b>Throws</b>: Nothing.
   //!
   //! <b>Complexity</b>: Constant.
   const_iterator cbegin() const BOOST_CONTAINER_NOEXCEPT
   { return const_iterator(this->m_holder.start()); }

   //! <b>Effects</b>: Returns a const_iterator to the end of the vector.
   //!
   //! <b>Throws</b>: Nothing.
   //!
   //! <b>Complexity</b>: Constant.
   const_iterator cend() const BOOST_CONTAINER_NOEXCEPT
   { return const_iterator(this->m_holder.start() + this->m_holder.m_size); }

   //! <b>Effects</b>: Returns a const_reverse_iterator pointing to the beginning
   //! of the reversed vector.
   //!
   //! <b>Throws</b>: Nothing.
   //!
   //! <b>Complexity</b>: Constant.
   const_reverse_iterator crbegin() const BOOST_CONTAINER_NOEXCEPT
   { return const_reverse_iterator(this->end());}

   //! <b>Effects</b>: Returns a const_reverse_iterator pointing to the end
   //! of the reversed vector.
   //!
   //! <b>Throws</b>: Nothing.
   //!
   //! <b>Complexity</b>: Constant.
   const_reverse_iterator crend() const BOOST_CONTAINER_NOEXCEPT
   { return const_reverse_iterator(this->begin()); }

   //////////////////////////////////////////////
   //
   //                capacity
   //
   //////////////////////////////////////////////

   //! <b>Effects</b>: Returns true if the vector contains no elements.
   //!
   //! <b>Throws</b>: Nothing.
   //!
   //! <b>Complexity</b>: Constant.
   bool empty() const BOOST_CONTAINER_NOEXCEPT
   { return !this->m_holder.m_size; }

   //! <b>Effects</b>: Returns the number of the elements contained in the vector.
   //!
   //! <b>Throws</b>: Nothing.
   //!
   //! <b>Complexity</b>: Constant.
   size_type size() const BOOST_CONTAINER_NOEXCEPT
   { return this->m_holder.m_size; }

   //! <b>Effects</b>: Returns the largest possible size of the vector.
   //!
   //! <b>Throws</b>: Nothing.
   //!
   //! <b>Complexity</b>: Constant.
   size_type max_size() const BOOST_CONTAINER_NOEXCEPT
   { return allocator_traits_type::max_size(this->m_holder.alloc()); }

   //! <b>Effects</b>: Inserts or erases elements at the end such that
   //!   the size becomes n. New elements are value initialized.
   //!
   //! <b>Throws</b>: If memory allocation throws, or T's constructor throws.
   //!
   //! <b>Complexity</b>: Linear to the difference between size() and new_size.
   void resize(size_type new_size)
   {  this->priv_resize(new_size, value_init);  }

   //! <b>Effects</b>: Inserts or erases elements at the end such that
   //!   the size becomes n. New elements are value initialized.
   //!
   //! <b>Throws</b>: If memory allocation throws, or T's constructor throws.
   //!
   //! <b>Complexity</b>: Linear to the difference between size() and new_size.
   //!
   //! <b>Note</b>: Non-standard extension
   void resize(size_type new_size, default_init_t)
   {  this->priv_resize(new_size, default_init);  }

   //! <b>Effects</b>: Inserts or erases elements at the end such that
   //!   the size becomes n. New elements are copy constructed from x.
   //!
   //! <b>Throws</b>: If memory allocation throws, or T's copy constructor throws.
   //!
   //! <b>Complexity</b>: Linear to the difference between size() and new_size.
   void resize(size_type new_size, const T& x)
   {  this->priv_resize(new_size, x);  }

   //! <b>Effects</b>: Number of elements for which memory has been allocated.
   //!   capacity() is always greater than or equal to size().
   //!
   //! <b>Throws</b>: Nothing.
   //!
   //! <b>Complexity</b>: Constant.
   size_type capacity() const BOOST_CONTAINER_NOEXCEPT
   { return this->m_holder.capacity(); }

   //! <b>Effects</b>: If n is less than or equal to capacity(), this call has no
   //!   effect. Otherwise, it is a request for allocation of additional memory.
   //!   If the request is successful, then capacity() is greater than or equal to
   //!   n; otherwise, capacity() is unchanged. In either case, size() is unchanged.
   //!
   //! <b>Throws</b>: If memory allocation allocation throws or T's copy/move constructor throws.
   void reserve(size_type new_cap)
   {
      if (this->capacity() < new_cap){
         this->priv_reserve(new_cap, alloc_version());
      }
   }

   //! <b>Effects</b>: Tries to deallocate the excess of memory created
   //!   with previous allocations. The size of the vector is unchanged
   //!
   //! <b>Throws</b>: If memory allocation throws, or T's copy/move constructor throws.
   //!
   //! <b>Complexity</b>: Linear to size().
   void shrink_to_fit()
   {  this->priv_shrink_to_fit(alloc_version());   }

   //////////////////////////////////////////////
   //
   //               element access
   //
   //////////////////////////////////////////////

   //! <b>Requires</b>: !empty()
   //!
   //! <b>Effects</b>: Returns a reference to the first
   //!   element of the container.
   //!
   //! <b>Throws</b>: Nothing.
   //!
   //! <b>Complexity</b>: Constant.
   reference         front() BOOST_CONTAINER_NOEXCEPT
   { return *this->m_holder.start(); }

   //! <b>Requires</b>: !empty()
   //!
   //! <b>Effects</b>: Returns a const reference to the first
   //!   element of the container.
   //!
   //! <b>Throws</b>: Nothing.
   //!
   //! <b>Complexity</b>: Constant.
   const_reference   front() const BOOST_CONTAINER_NOEXCEPT
   { return *this->m_holder.start(); }

   //! <b>Requires</b>: !empty()
   //!
   //! <b>Effects</b>: Returns a reference to the last
   //!   element of the container.
   //!
   //! <b>Throws</b>: Nothing.
   //!
   //! <b>Complexity</b>: Constant.
   reference         back() BOOST_CONTAINER_NOEXCEPT
   { return this->m_holder.start()[this->m_holder.m_size - 1]; }

   //! <b>Requires</b>: !empty()
   //!
   //! <b>Effects</b>: Returns a const reference to the last
   //!   element of the container.
   //!
   //! <b>Throws</b>: Nothing.
   //!
   //! <b>Complexity</b>: Constant.
   const_reference   back()  const BOOST_CONTAINER_NOEXCEPT
   { return this->m_holder.start()[this->m_holder.m_size - 1]; }

   //! <b>Requires</b>: size() > n.
   //!
   //! <b>Effects</b>: Returns a reference to the nth element
   //!   from the beginning of the container.
   //!
   //! <b>Throws</b>: Nothing.
   //!
   //! <b>Complexity</b>: Constant.
   reference operator[](size_type n) BOOST_CONTAINER_NOEXCEPT
   { return this->m_holder.start()[n]; }

   //! <b>Requires</b>: size() > n.
   //!
   //! <b>Effects</b>: Returns a const reference to the nth element
   //!   from the beginning of the container.
   //!
   //! <b>Throws</b>: Nothing.
   //!
   //! <b>Complexity</b>: Constant.
   const_reference operator[](size_type n) const BOOST_CONTAINER_NOEXCEPT
   { return this->m_holder.start()[n]; }

   //! <b>Requires</b>: size() > n.
   //!
   //! <b>Effects</b>: Returns a reference to the nth element
   //!   from the beginning of the container.
   //!
   //! <b>Throws</b>: std::range_error if n >= size()
   //!
   //! <b>Complexity</b>: Constant.
   reference at(size_type n)
   { this->priv_check_range(n); return this->m_holder.start()[n]; }

   //! <b>Requires</b>: size() > n.
   //!
   //! <b>Effects</b>: Returns a const reference to the nth element
   //!   from the beginning of the container.
   //!
   //! <b>Throws</b>: std::range_error if n >= size()
   //!
   //! <b>Complexity</b>: Constant.
   const_reference at(size_type n) const
   { this->priv_check_range(n); return this->m_holder.start()[n]; }

   //////////////////////////////////////////////
   //
   //                 data access
   //
   //////////////////////////////////////////////

   //! <b>Returns</b>: Allocator pointer such that [data(),data() + size()) is a valid range.
   //!   For a non-empty vector, data() == &front().
   //!
   //! <b>Throws</b>: Nothing.
   //!
   //! <b>Complexity</b>: Constant.
   T* data() BOOST_CONTAINER_NOEXCEPT
   { return container_detail::to_raw_pointer(this->m_holder.start()); }

   //! <b>Returns</b>: Allocator pointer such that [data(),data() + size()) is a valid range.
   //!   For a non-empty vector, data() == &front().
   //!
   //! <b>Throws</b>: Nothing.
   //!
   //! <b>Complexity</b>: Constant.
   const T * data()  const BOOST_CONTAINER_NOEXCEPT
   { return container_detail::to_raw_pointer(this->m_holder.start()); }

   //////////////////////////////////////////////
   //
   //                modifiers
   //
   //////////////////////////////////////////////

   #if defined(BOOST_CONTAINER_PERFECT_FORWARDING) || defined(BOOST_CONTAINER_DOXYGEN_INVOKED)
   //! <b>Effects</b>: Inserts an object of type T constructed with
   //!   std::forward<Args>(args)... in the end of the vector.
   //!
   //! <b>Throws</b>: If memory allocation throws or the in-place constructor throws or
   //!   T's move constructor throws.
   //!
   //! <b>Complexity</b>: Amortized constant time.
   template<class ...Args>
   void emplace_back(Args &&...args)
   {
      T* back_pos = container_detail::to_raw_pointer(this->m_holder.start()) + this->m_holder.m_size;
      if (this->m_holder.m_size < this->m_holder.capacity()){
         //There is more memory, just construct a new object at the end
         allocator_traits_type::construct(this->m_holder.alloc(), back_pos, ::boost::forward<Args>(args)...);
         ++this->m_holder.m_size;
      }
      else{
         typedef container_detail::insert_emplace_proxy<Allocator, T*, Args...> type;
         this->priv_forward_range_insert_no_capacity
            (vector_iterator_get_ptr(this->cend()), 1, type(::boost::forward<Args>(args)...), alloc_version());
      }
   }

   //! <b>Requires</b>: position must be a valid iterator of *this.
   //!
   //! <b>Effects</b>: Inserts an object of type T constructed with
   //!   std::forward<Args>(args)... before position
   //!
   //! <b>Throws</b>: If memory allocation throws or the in-place constructor throws or
   //!   T's move constructor/assignment throws.
   //!
   //! <b>Complexity</b>: If position is end(), amortized constant time
   //!   Linear time otherwise.
   template<class ...Args>
   iterator emplace(const_iterator position, Args && ...args)
   {
      //Just call more general insert(pos, size, value) and return iterator
      typedef container_detail::insert_emplace_proxy<Allocator, T*, Args...> type;
      return this->priv_forward_range_insert( vector_iterator_get_ptr(position), 1
                                            , type(::boost::forward<Args>(args)...), alloc_version());
   }

   #else

   #define BOOST_PP_LOCAL_MACRO(n)                                                                    \
   BOOST_PP_EXPR_IF(n, template<) BOOST_PP_ENUM_PARAMS(n, class P) BOOST_PP_EXPR_IF(n, >)             \
   void emplace_back(BOOST_PP_ENUM(n, BOOST_CONTAINER_PP_PARAM_LIST, _))                              \
   {                                                                                                  \
      T* back_pos = container_detail::to_raw_pointer                                                  \
         (this->m_holder.start()) + this->m_holder.m_size;                                            \
      if (this->m_holder.m_size < this->m_holder.capacity()){                                         \
         allocator_traits_type::construct (this->m_holder.alloc()                                     \
            , back_pos BOOST_PP_ENUM_TRAILING(n, BOOST_CONTAINER_PP_PARAM_FORWARD, _) );              \
         ++this->m_holder.m_size;                                                                     \
      }                                                                                               \
      else{                                                                                           \
         typedef container_detail::BOOST_PP_CAT(insert_emplace_proxy_arg, n)                          \
            <Allocator, T* BOOST_PP_ENUM_TRAILING_PARAMS(n, P)> type;                                 \
         this->priv_forward_range_insert_no_capacity                                                  \
            ( vector_iterator_get_ptr(this->cend()), 1                                                \
            , type(BOOST_PP_ENUM(n, BOOST_CONTAINER_PP_PARAM_FORWARD, _)), alloc_version());          \
      }                                                                                               \
   }                                                                                                  \
                                                                                                      \
   BOOST_PP_EXPR_IF(n, template<) BOOST_PP_ENUM_PARAMS(n, class P) BOOST_PP_EXPR_IF(n, >)             \
   iterator emplace(const_iterator pos                                                                \
                    BOOST_PP_ENUM_TRAILING(n, BOOST_CONTAINER_PP_PARAM_LIST, _))                      \
   {                                                                                                  \
      typedef container_detail::BOOST_PP_CAT(insert_emplace_proxy_arg, n)                             \
         <Allocator, T* BOOST_PP_ENUM_TRAILING_PARAMS(n, P)> type;                                    \
      return this->priv_forward_range_insert                                                          \
         ( container_detail::to_raw_pointer(vector_iterator_get_ptr(pos)), 1                          \
         , type(BOOST_PP_ENUM(n, BOOST_CONTAINER_PP_PARAM_FORWARD, _)), alloc_version());             \
   }                                                                                                  \
   //!
   #define BOOST_PP_LOCAL_LIMITS (0, BOOST_CONTAINER_MAX_CONSTRUCTOR_PARAMETERS)
   #include BOOST_PP_LOCAL_ITERATE()

   #endif   //#ifdef BOOST_CONTAINER_PERFECT_FORWARDING

   #if defined(BOOST_CONTAINER_DOXYGEN_INVOKED)
   //! <b>Effects</b>: Inserts a copy of x at the end of the vector.
   //!
   //! <b>Throws</b>: If memory allocation throws or
   //!   T's copy/move constructor throws.
   //!
   //! <b>Complexity</b>: Amortized constant time.
   void push_back(const T &x);

   //! <b>Effects</b>: Constructs a new element in the end of the vector
   //!   and moves the resources of mx to this new element.
   //!
   //! <b>Throws</b>: If memory allocation throws or
   //!   T's move constructor throws.
   //!
   //! <b>Complexity</b>: Amortized constant time.
   void push_back(T &&x);
   #else
   BOOST_MOVE_CONVERSION_AWARE_CATCH(push_back, T, void, priv_push_back)
   #endif
 
   #if defined(BOOST_CONTAINER_DOXYGEN_INVOKED)
   //! <b>Requires</b>: position must be a valid iterator of *this.
   //!
   //! <b>Effects</b>: Insert a copy of x before position.
   //!
   //! <b>Throws</b>: If memory allocation throws or T's copy/move constructor/assignment throws.
   //!
   //! <b>Complexity</b>: If position is end(), amortized constant time
   //!   Linear time otherwise.
   iterator insert(const_iterator position, const T &x);

   //! <b>Requires</b>: position must be a valid iterator of *this.
   //!
   //! <b>Effects</b>: Insert a new element before position with mx's resources.
   //!
   //! <b>Throws</b>: If memory allocation throws.
   //!
   //! <b>Complexity</b>: If position is end(), amortized constant time
   //!   Linear time otherwise.
   iterator insert(const_iterator position, T &&x);
   #else
   BOOST_MOVE_CONVERSION_AWARE_CATCH_1ARG(insert, T, iterator, priv_insert, const_iterator, const_iterator)
   #endif

   //! <b>Requires</b>: p must be a valid iterator of *this.
   //!
   //! <b>Effects</b>: Insert n copies of x before pos.
   //!
   //! <b>Returns</b>: an iterator to the first inserted element or p if n is 0.
   //!
   //! <b>Throws</b>: If memory allocation throws or T's copy constructor throws.
   //!
   //! <b>Complexity</b>: Linear to n.
   iterator insert(const_iterator p, size_type n, const T& x)
   {
      container_detail::insert_n_copies_proxy<Allocator, T*> proxy(x);
      return this->priv_forward_range_insert(vector_iterator_get_ptr(p), n, proxy, alloc_version());
   }

   //! <b>Requires</b>: p must be a valid iterator of *this.
   //!
   //! <b>Effects</b>: Insert a copy of the [first, last) range before pos.
   //!
   //! <b>Returns</b>: an iterator to the first inserted element or pos if first == last.
   //!
   //! <b>Throws</b>: If memory allocation throws, T's constructor from a
   //!   dereferenced InpIt throws or T's copy/move constructor/assignment throws.
   //!
   //! <b>Complexity</b>: Linear to std::distance [first, last).
   template <class InIt>
   iterator insert(const_iterator pos, InIt first, InIt last
      #if !defined(BOOST_CONTAINER_DOXYGEN_INVOKED)
      , typename container_detail::enable_if_c
         < !container_detail::is_convertible<InIt, size_type>::value
            && container_detail::is_input_iterator<InIt>::value
         >::type * = 0
      #endif
      )
   {
      const size_type n_pos = pos - this->cbegin();
      iterator it(vector_iterator_get_ptr(pos));
      for(;first != last; ++first){
         it = this->emplace(it, *first);
         ++it;
      }
      return iterator(this->m_holder.start() + n_pos);
   }

   #if !defined(BOOST_CONTAINER_DOXYGEN_INVOKED)
   template <class FwdIt>
   iterator insert(const_iterator pos, FwdIt first, FwdIt last
      , typename container_detail::enable_if_c
         < !container_detail::is_convertible<FwdIt, size_type>::value
            && !container_detail::is_input_iterator<FwdIt>::value
         >::type * = 0
      )
   {
      container_detail::insert_range_proxy<Allocator, FwdIt, T*> proxy(first);
      return this->priv_forward_range_insert(vector_iterator_get_ptr(pos), std::distance(first, last), proxy, alloc_version());
   }
   #endif

   //! <b>Effects</b>: Removes the last element from the vector.
   //!
   //! <b>Throws</b>: Nothing.
   //!
   //! <b>Complexity</b>: Constant time.
   void pop_back() BOOST_CONTAINER_NOEXCEPT
   {
      //Destroy last element
      --this->m_holder.m_size;
      this->priv_destroy(container_detail::to_raw_pointer(this->m_holder.start()) + this->m_holder.m_size);
   }

   //! <b>Effects</b>: Erases the element at position pos.
   //!
   //! <b>Throws</b>: Nothing.
   //!
   //! <b>Complexity</b>: Linear to the elements between pos and the
   //!   last element. Constant if pos is the last element.
   iterator erase(const_iterator position)
   {
      T *const pos = container_detail::to_raw_pointer(vector_iterator_get_ptr(position));
      T *const beg = container_detail::to_raw_pointer(this->m_holder.start());
      //Move elements forward and destroy last
      this->priv_destroy(::boost::move(pos + 1, beg + this->m_holder.m_size, pos));
      --this->m_holder.m_size;
      return iterator(vector_iterator_get_ptr(position));
   }

   //! <b>Effects</b>: Erases the elements pointed by [first, last).
   //!
   //! <b>Throws</b>: Nothing.
   //!
   //! <b>Complexity</b>: Linear to the distance between first and last
   //!   plus linear to the elements between pos and the last element.
   iterator erase(const_iterator first, const_iterator last)
   {
      if (first != last){
         T* const end_pos = container_detail::to_raw_pointer(this->m_holder.start()) + this->m_holder.m_size;
         T* const ptr = container_detail::to_raw_pointer(boost::move
            (container_detail::to_raw_pointer(vector_iterator_get_ptr(last))
            ,end_pos
            ,container_detail::to_raw_pointer(vector_iterator_get_ptr(first))
            ));
         const size_type destroyed = (end_pos - ptr);
         boost::container::destroy_alloc_n(this->get_stored_allocator(), ptr, destroyed);
         this->m_holder.m_size -= destroyed;
      }
      return iterator(vector_iterator_get_ptr(first));
   }

   //! <b>Effects</b>: Swaps the contents of *this and x.
   //!
   //! <b>Throws</b>: Nothing.
   //!
   //! <b>Complexity</b>: Constant.
   void swap(vector& x) BOOST_CONTAINER_NOEXCEPT_IF((!container_detail::is_same<alloc_version, allocator_v0>::value))
   {
      //Just swap internals in case of !allocator_v0. Otherwise, deep swap
      this->m_holder.swap(x.m_holder);
      //And now the allocator
      container_detail::bool_<allocator_traits_type::propagate_on_container_swap::value> flag;
      container_detail::swap_alloc(this->m_holder.alloc(), x.m_holder.alloc(), flag);
   }

   #ifndef BOOST_CONTAINER_DOXYGEN_INVOKED

   //! <b>Effects</b>: Swaps the contents of *this and x.
   //!
   //! <b>Throws</b>: If T's move constructor throws.
   //!
   //! <b>Complexity</b>: Linear
   //!
   //! <b>Note</b>: non-standard extension.
   template<class OtherAllocator>
   void swap(vector<T, OtherAllocator> & x)
   {  this->m_holder.swap(x.m_holder); }

   #endif   //#ifndef BOOST_CONTAINER_DOXYGEN_INVOKED

   //! <b>Effects</b>: Erases all the elements of the vector.
   //!
   //! <b>Throws</b>: Nothing.
   //!
   //! <b>Complexity</b>: Linear to the number of elements in the container.
   void clear() BOOST_CONTAINER_NOEXCEPT
   {  this->priv_destroy_all();  }

   //! <b>Effects</b>: Returns true if x and y are equal
   //!
   //! <b>Complexity</b>: Linear to the number of elements in the container.
   friend bool operator==(const vector& x, const vector& y)
   {  return x.size() == y.size() && std::equal(x.begin(), x.end(), y.begin());  }

   //! <b>Effects</b>: Returns true if x and y are unequal
   //!
   //! <b>Complexity</b>: Linear to the number of elements in the container.
   friend bool operator!=(const vector& x, const vector& y)
   {  return !(x == y); }

   //! <b>Effects</b>: Returns true if x is less than y
   //!
   //! <b>Complexity</b>: Linear to the number of elements in the container.
   friend bool operator<(const vector& x, const vector& y)
   {  return std::lexicographical_compare(x.begin(), x.end(), y.begin(), y.end());  }

   //! <b>Effects</b>: Returns true if x is greater than y
   //!
   //! <b>Complexity</b>: Linear to the number of elements in the container.
   friend bool operator>(const vector& x, const vector& y)
   {  return y < x;  }

   //! <b>Effects</b>: Returns true if x is equal or less than y
   //!
   //! <b>Complexity</b>: Linear to the number of elements in the container.
   friend bool operator<=(const vector& x, const vector& y)
   {  return !(y < x);  }

   //! <b>Effects</b>: Returns true if x is equal or greater than y
   //!
   //! <b>Complexity</b>: Linear to the number of elements in the container.
   friend bool operator>=(const vector& x, const vector& y)
   {  return !(x < y);  }

   //! <b>Effects</b>: x.swap(y)
   //!
   //! <b>Complexity</b>: Constant.
   friend void swap(vector& x, vector& y)
   {  x.swap(y);  }

   #ifndef BOOST_CONTAINER_DOXYGEN_INVOKED

   //Absolutely experimental. This function might change, disappear or simply crash!
   template<class BiDirPosConstIt, class BiDirValueIt>
   void insert_ordered_at(size_type element_count, BiDirPosConstIt last_position_it, BiDirValueIt last_value_it)
   {
      const size_type *dummy = 0;
      this->priv_insert_ordered_at(element_count, last_position_it, false, &dummy[0], last_value_it);
   }

   //Absolutely experimental. This function might change, disappear or simply crash!
   template<class BiDirPosConstIt, class BiDirSkipConstIt, class BiDirValueIt>
   void insert_ordered_at( size_type element_count, BiDirPosConstIt last_position_it
                         , BiDirSkipConstIt last_skip_it, BiDirValueIt last_value_it)
   {
      this->priv_insert_ordered_at(element_count, last_position_it, true, last_skip_it, last_value_it);
   }

   private:

   template<class OtherAllocator, class AllocVersion>
   void priv_move_assign(BOOST_RV_REF_BEG vector<T, OtherAllocator> BOOST_RV_REF_END x
      , AllocVersion
      , typename container_detail::enable_if_c
         < container_detail::is_same<AllocVersion, allocator_v0>::value &&
           !container_detail::is_same<OtherAllocator, allocator_type>::value
         >::type * = 0)
   {
      if(this->capacity() < x.size()){
         throw_bad_alloc();
      }
      this->priv_move_assign_impl(boost::move(x), AllocVersion());
   }

   template<class OtherAllocator, class AllocVersion>
   void priv_move_assign(BOOST_RV_REF_BEG vector<T, OtherAllocator> BOOST_RV_REF_END x
      , AllocVersion
      , typename container_detail::enable_if_c
         < !container_detail::is_same<AllocVersion, allocator_v0>::value ||
           container_detail::is_same<OtherAllocator, allocator_type>::value
         >::type * = 0)
   {  this->priv_move_assign_impl(boost::move(x), AllocVersion());   }

   template<class OtherAllocator, class AllocVersion>
   void priv_move_assign_impl(BOOST_RV_REF_BEG vector<T, OtherAllocator> BOOST_RV_REF_END x
      , AllocVersion
      , typename container_detail::enable_if_c
         < container_detail::is_same<AllocVersion, allocator_v0>::value
         >::type * = 0)
   {
      T* const this_start  = container_detail::to_raw_pointer(m_holder.start());
      T* const other_start = container_detail::to_raw_pointer(x.m_holder.start());
      const size_type this_sz  = m_holder.m_size;
      const size_type other_sz = static_cast<size_type>(x.m_holder.m_size);
      boost::container::move_assign_range_alloc_n(this->m_holder.alloc(), other_start, other_sz, this_start, this_sz);
      this->m_holder.m_size = other_sz;
   }

   template<class OtherAllocator, class AllocVersion>
   void priv_move_assign_impl(BOOST_RV_REF_BEG vector<T, OtherAllocator> BOOST_RV_REF_END x
      , AllocVersion
      , typename container_detail::enable_if_c
         < !container_detail::is_same<AllocVersion, allocator_v0>::value
         >::type * = 0)
   {
      //for move constructor, no aliasing (&x != this) is assummed.
      allocator_type &this_alloc = this->m_holder.alloc();
      allocator_type &x_alloc    = x.m_holder.alloc();
      //If allocators are equal we can just swap pointers
      if(this_alloc == x_alloc){
         //Destroy objects but retain memory in case x reuses it in the future
         this->clear();
         this->m_holder.swap(x.m_holder);
         //Move allocator if needed
         container_detail::bool_<allocator_traits_type::
            propagate_on_container_move_assignment::value> flag;
         container_detail::move_alloc(this_alloc, x_alloc, flag);
      }
      //If unequal allocators, then do a one by one move
      else{
         //TO-DO: optimize this
         this->assign( boost::make_move_iterator(container_detail::to_raw_pointer(x.m_holder.start()))
                     , boost::make_move_iterator(container_detail::to_raw_pointer(x.m_holder.start() + x.m_holder.m_size)));
      }
   }

   template<class AllocVersion>
   void priv_copy_assign(const vector &x, AllocVersion
      , typename container_detail::enable_if_c
         < container_detail::is_same<AllocVersion, allocator_v0>::value
         >::type * = 0)
   {
      T* const this_start  = container_detail::to_raw_pointer(m_holder.start());
      T* const other_start = container_detail::to_raw_pointer(x.m_holder.start());
      const size_type this_sz  = m_holder.m_size;
      const size_type other_sz = static_cast<size_type>(x.m_holder.m_size);
      boost::container::copy_assign_range_alloc_n(this->m_holder.alloc(), other_start, other_sz, this_start, this_sz);
      this->m_holder.m_size = other_sz;
   }

   template<class AllocVersion>
   void priv_copy_assign(const vector &x, AllocVersion
      , typename container_detail::enable_if_c
         < !container_detail::is_same<AllocVersion, allocator_v0>::value
         >::type * = 0)
   {
      allocator_type &this_alloc     = this->m_holder.alloc();
      const allocator_type &x_alloc  = x.m_holder.alloc();
      container_detail::bool_<allocator_traits_type::
         propagate_on_container_copy_assignment::value> flag;
      if(flag && this_alloc != x_alloc){
         this->clear();
         this->shrink_to_fit();
      }
      container_detail::assign_alloc(this_alloc, x_alloc, flag);
      this->assign( container_detail::to_raw_pointer(x.m_holder.start())
                  , container_detail::to_raw_pointer(x.m_holder.start() + x.m_holder.m_size));
   }

   void priv_reserve(size_type, allocator_v0)
   {  throw_bad_alloc();  }

   container_detail::insert_range_proxy<Allocator, boost::move_iterator<T*>, T*> priv_dummy_empty_proxy()
   {
      return container_detail::insert_range_proxy<Allocator, boost::move_iterator<T*>, T*>
         (::boost::make_move_iterator((T *)0));
   }

   void priv_reserve(size_type new_cap, allocator_v1)
   {
      //There is not enough memory, allocate a new buffer
      pointer p = this->m_holder.allocate(new_cap);
      //We will reuse insert code, so create a dummy input iterator
      this->priv_forward_range_insert_new_allocation
         ( container_detail::to_raw_pointer(p), new_cap
         , container_detail::to_raw_pointer(this->m_holder.start()) + this->m_holder.m_size
         , 0, this->priv_dummy_empty_proxy());
   }

   void priv_reserve(size_type new_cap, allocator_v2)
   {
      //There is not enough memory, allocate a new
      //buffer or expand the old one.
      bool same_buffer_start;
      size_type real_cap = 0;
      std::pair<pointer, bool> ret = this->m_holder.allocation_command
         (allocate_new | expand_fwd | expand_bwd, new_cap, new_cap, real_cap, this->m_holder.start());

      //Check for forward expansion
      same_buffer_start = ret.second && this->m_holder.start() == ret.first;
      if(same_buffer_start){
         #ifdef BOOST_CONTAINER_VECTOR_ALLOC_STATS
         ++this->num_expand_fwd;
         #endif
         this->m_holder.capacity(real_cap);
      }
      else{ //If there is no forward expansion, move objects, we will reuse insertion code
         T * const new_mem = container_detail::to_raw_pointer(ret.first);
         T * const ins_pos = container_detail::to_raw_pointer(this->m_holder.start()) + this->m_holder.m_size;
         if(ret.second){   //Backwards (and possibly forward) expansion
            #ifdef BOOST_CONTAINER_VECTOR_ALLOC_STATS
            ++this->num_expand_bwd;
            #endif
            this->priv_forward_range_insert_expand_backwards
               ( new_mem , real_cap, ins_pos, 0, this->priv_dummy_empty_proxy());
         }
         else{ //New buffer
            #ifdef BOOST_CONTAINER_VECTOR_ALLOC_STATS
            ++this->num_alloc;
            #endif
            this->priv_forward_range_insert_new_allocation
               ( new_mem, real_cap, ins_pos, 0, this->priv_dummy_empty_proxy());
         }
      }
   }

   void priv_destroy(value_type* p) BOOST_CONTAINER_NOEXCEPT
   {
      if(!value_traits::trivial_dctr)
         allocator_traits_type::destroy(this->get_stored_allocator(), p);
   }

   void priv_destroy_last_n(size_type n) BOOST_CONTAINER_NOEXCEPT
   {
      T* const end_pos = container_detail::to_raw_pointer(this->m_holder.start()) + this->m_holder.m_size;
      boost::container::destroy_alloc_n(this->get_stored_allocator(), end_pos-n, n);
      this->m_holder.m_size -= n;
   }

   template<class InpIt>
   void priv_uninitialized_construct_at_end(InpIt first, InpIt last)
   {
      T* end_pos = container_detail::to_raw_pointer(this->m_holder.start()) + this->m_holder.m_size;
      for(; first != last; ++first, ++end_pos, ++this->m_holder.m_size){
         //There is more memory, just construct a new object at the end
         allocator_traits_type::construct(this->m_holder.alloc(), end_pos, *first);
      }
   }

   void priv_destroy_all() BOOST_CONTAINER_NOEXCEPT
   {
      boost::container::destroy_alloc_n
         (this->get_stored_allocator(), container_detail::to_raw_pointer(this->m_holder.start()), this->m_holder.m_size);
      this->m_holder.m_size = 0;
   }

   template<class U>
   iterator priv_insert(const const_iterator &p, BOOST_FWD_REF(U) x)
   {
      return this->priv_forward_range_insert
         ( vector_iterator_get_ptr(p), 1, container_detail::get_insert_value_proxy<T*, Allocator>
            (::boost::forward<U>(x)), alloc_version());
   }

   container_detail::insert_copy_proxy<Allocator, T*> priv_single_insert_proxy(const T &x)
   {  return container_detail::insert_copy_proxy<Allocator, T*> (x);  }

   container_detail::insert_move_proxy<Allocator, T*> priv_single_insert_proxy(BOOST_RV_REF(T) x)
   {  return container_detail::insert_move_proxy<Allocator, T*> (x);  }

   template <class U>
   void priv_push_back(BOOST_FWD_REF(U) u)
   {
      if (this->m_holder.m_size < this->m_holder.capacity()){
         //There is more memory, just construct a new object at the end
         allocator_traits_type::construct
            ( this->m_holder.alloc()
            , container_detail::to_raw_pointer(this->m_holder.start() + this->m_holder.m_size)
            , ::boost::forward<U>(u) );
         ++this->m_holder.m_size;
      }
      else{
         this->priv_forward_range_insert_no_capacity
            ( vector_iterator_get_ptr(this->cend()), 1
            , this->priv_single_insert_proxy(::boost::forward<U>(u)), alloc_version());
      }
   }

   container_detail::insert_n_copies_proxy<Allocator, T*> priv_resize_proxy(const T &x)
   {  return container_detail::insert_n_copies_proxy<Allocator, T*>(x);   }

   container_detail::insert_default_initialized_n_proxy<Allocator, T*> priv_resize_proxy(default_init_t)
   {  return container_detail::insert_default_initialized_n_proxy<Allocator, T*>();  }

   container_detail::insert_value_initialized_n_proxy<Allocator, T*> priv_resize_proxy(value_init_t)
   {  return container_detail::insert_value_initialized_n_proxy<Allocator, T*>(); }

   template <class U>
   void priv_resize(size_type new_size, const U& u)
   {
      const size_type sz = this->size();
      if (new_size < sz){
         //Destroy last elements
         this->priv_destroy_last_n(sz - new_size);
      }
      else{
         const size_type n = new_size - this->size();
         this->priv_forward_range_insert_at_end(n, this->priv_resize_proxy(u), alloc_version());
      }
   }

   void priv_shrink_to_fit(allocator_v0) BOOST_CONTAINER_NOEXCEPT
   {}

   void priv_shrink_to_fit(allocator_v1)
   {
      const size_type cp = this->m_holder.capacity();
      if(cp){
         const size_type sz = this->size();
         if(!sz){
            this->m_holder.alloc().deallocate(this->m_holder.m_start, cp);
            this->m_holder.m_start     = pointer();
            this->m_holder.m_capacity  = 0;
         }
         else if(sz < cp){
            //Allocate a new buffer.
            pointer p = this->m_holder.allocate(sz);

            //We will reuse insert code, so create a dummy input iterator
            #ifdef BOOST_CONTAINER_VECTOR_ALLOC_STATS
            ++this->num_alloc;
            #endif
            this->priv_forward_range_insert_new_allocation
               ( container_detail::to_raw_pointer(p), sz
               , container_detail::to_raw_pointer(this->m_holder.start())
               , 0, this->priv_dummy_empty_proxy());
         }
      }
   }

   void priv_shrink_to_fit(allocator_v2) BOOST_CONTAINER_NOEXCEPT
   {
      const size_type cp = this->m_holder.capacity();
      if(cp){
         const size_type sz = this->size();
         if(!sz){
            this->m_holder.alloc().deallocate(this->m_holder.m_start, cp);
            this->m_holder.m_start     = pointer();
            this->m_holder.m_capacity  = 0;
         }
         else{
            size_type received_size;
            if(this->m_holder.allocation_command
               ( shrink_in_place | nothrow_allocation
               , cp, sz, received_size, this->m_holder.start()).first){
               this->m_holder.capacity(received_size);
               #ifdef BOOST_CONTAINER_VECTOR_ALLOC_STATS
               ++this->num_shrink;
               #endif
            }
         }
      }
   }

   template <class InsertionProxy>
   iterator priv_forward_range_insert_no_capacity
      (const pointer &pos, const size_type, const InsertionProxy , allocator_v0)
   {
      throw_bad_alloc();
      return iterator(pos);
   }

   template <class InsertionProxy>
   iterator priv_forward_range_insert_no_capacity
      (const pointer &pos, const size_type n, const InsertionProxy insert_range_proxy, allocator_v1)
   {
      //Check if we have enough memory or try to expand current memory
      const size_type n_pos = pos - this->m_holder.start();
      T *const raw_pos = container_detail::to_raw_pointer(pos);

      const size_type new_cap = this->m_holder.next_capacity(n);
      T * new_buf = container_detail::to_raw_pointer(this->m_holder.alloc().allocate(new_cap));
      #ifdef BOOST_CONTAINER_VECTOR_ALLOC_STATS
      ++this->num_alloc;
      #endif
      this->priv_forward_range_insert_new_allocation
         ( new_buf, new_cap, raw_pos, n, insert_range_proxy);
      return iterator(this->m_holder.start() + n_pos);
   }

   template <class InsertionProxy>
   iterator priv_forward_range_insert_no_capacity
      (const pointer &pos, const size_type n, const InsertionProxy insert_range_proxy, allocator_v2)
   {
      //Check if we have enough memory or try to expand current memory
      T *const raw_pos = container_detail::to_raw_pointer(pos);
      const size_type n_pos = raw_pos - container_detail::to_raw_pointer(this->m_holder.start());

      size_type real_cap = 0;
      //There is not enough memory, allocate a new
      //buffer or expand the old one.
      std::pair<pointer, bool> ret = (this->m_holder.allocation_command
            (allocate_new | expand_fwd | expand_bwd,
               this->m_holder.m_size + n, this->m_holder.next_capacity(n), real_cap, this->m_holder.start()));

      //Buffer reallocated
      if(ret.second){
         //Forward expansion, delay insertion
         if(this->m_holder.start() == ret.first){
            #ifdef BOOST_CONTAINER_VECTOR_ALLOC_STATS
            ++this->num_expand_fwd;
            #endif
            this->m_holder.capacity(real_cap);
            //Expand forward
            this->priv_forward_range_insert_expand_forward(raw_pos, n, insert_range_proxy);
         }
         //Backwards (and possibly forward) expansion
         else{
            #ifdef BOOST_CONTAINER_VECTOR_ALLOC_STATS
            ++this->num_expand_bwd;
            #endif
            this->priv_forward_range_insert_expand_backwards
               ( container_detail::to_raw_pointer(ret.first)
               , real_cap, raw_pos, n, insert_range_proxy);
         }
      }
      //New buffer
      else{
         #ifdef BOOST_CONTAINER_VECTOR_ALLOC_STATS
         ++this->num_alloc;
         #endif
         this->priv_forward_range_insert_new_allocation
            ( container_detail::to_raw_pointer(ret.first)
            , real_cap, raw_pos, n, insert_range_proxy);
      }

      return iterator(this->m_holder.start() + n_pos);
   }

   template <class InsertionProxy>
   iterator priv_forward_range_insert
      (const pointer &pos, const size_type n, const InsertionProxy insert_range_proxy, allocator_v0)
   {
      //Check if we have enough memory or try to expand current memory
      const size_type remaining = this->m_holder.capacity() - this->m_holder.m_size;

      if (n > remaining){
         //This will trigger an error
         throw_bad_alloc();
      }
      const size_type n_pos = pos - this->m_holder.start();
      T *const raw_pos = container_detail::to_raw_pointer(pos);
      this->priv_forward_range_insert_expand_forward(raw_pos, n, insert_range_proxy);
      return iterator(this->m_holder.start() + n_pos);
   }

   template <class InsertionProxy>
   iterator priv_forward_range_insert
      (const pointer &pos, const size_type n, const InsertionProxy insert_range_proxy, allocator_v1)
   {
      //Check if we have enough memory or try to expand current memory
      const size_type remaining = this->m_holder.capacity() - this->m_holder.m_size;
      T *const raw_pos = container_detail::to_raw_pointer(pos);

      if (n <= remaining){
         const size_type n_pos = raw_pos - container_detail::to_raw_pointer(this->m_holder.start());
         this->priv_forward_range_insert_expand_forward(raw_pos, n, insert_range_proxy);
         return iterator(this->m_holder.start() + n_pos);
      }
      else{
         return this->priv_forward_range_insert_no_capacity(pos, n, insert_range_proxy, alloc_version());
      }
   }

   template <class InsertionProxy>
   iterator priv_forward_range_insert
      (const pointer &pos, const size_type n, const InsertionProxy insert_range_proxy, allocator_v2)
   {
      //Check if we have enough memory or try to expand current memory
      const size_type remaining = this->m_holder.capacity() - this->m_holder.m_size;

      bool same_buffer_start = n <= remaining;
      if (!same_buffer_start){
         return priv_forward_range_insert_no_capacity(pos, n, insert_range_proxy, alloc_version());
      }
      else{
         //Expand forward
         T *const raw_pos = container_detail::to_raw_pointer(pos);
         const size_type n_pos = raw_pos - container_detail::to_raw_pointer(this->m_holder.start());
         this->priv_forward_range_insert_expand_forward(raw_pos, n, insert_range_proxy);
         return iterator(this->m_holder.start() + n_pos);
      }
   }

   template <class InsertionProxy>
   iterator priv_forward_range_insert_at_end
      (const size_type n, const InsertionProxy insert_range_proxy, allocator_v0)
   {
      //Check if we have enough memory or try to expand current memory
      const size_type remaining = this->m_holder.capacity() - this->m_holder.m_size;

      if (n > remaining){
         //This will trigger an error
         throw_bad_alloc();
      }
      this->priv_forward_range_insert_at_end_expand_forward(n, insert_range_proxy);
      return this->end();
   }

   template <class InsertionProxy>
   iterator priv_forward_range_insert_at_end
      (const size_type n, const InsertionProxy insert_range_proxy, allocator_v1)
   {
      return this->priv_forward_range_insert(vector_iterator_get_ptr(this->cend()), n, insert_range_proxy, allocator_v1());
   }

   template <class InsertionProxy>
   iterator priv_forward_range_insert_at_end
      (const size_type n, const InsertionProxy insert_range_proxy, allocator_v2)
   {
      return this->priv_forward_range_insert(vector_iterator_get_ptr(this->cend()), n, insert_range_proxy, allocator_v2());
   }

   //Absolutely experimental. This function might change, disappear or simply crash!
   template<class BiDirPosConstIt, class BiDirSkipConstIt, class BiDirValueIt>
   void priv_insert_ordered_at( size_type element_count, BiDirPosConstIt last_position_it
                              , bool do_skip, BiDirSkipConstIt last_skip_it, BiDirValueIt last_value_it)
   {
      const size_type old_size_pos = this->size();
      this->reserve(old_size_pos + element_count);
      T* const begin_ptr = container_detail::to_raw_pointer(this->m_holder.start());
      size_type insertions_left = element_count;
      size_type next_pos = old_size_pos;
      size_type hole_size = element_count;

      //Exception rollback. If any copy throws before the hole is filled, values
      //already inserted/copied at the end of the buffer will be destroyed.
      typename value_traits::ArrayDestructor past_hole_values_destroyer
         (begin_ptr + old_size_pos + element_count, this->m_holder.alloc(), size_type(0u));
      //Loop for each insertion backwards, first moving the elements after the insertion point,
      //then inserting the element.
      while(insertions_left){
         if(do_skip){
            size_type n = *(--last_skip_it);
            std::advance(last_value_it, -difference_type(n));
         }
         const size_type pos = static_cast<size_type>(*(--last_position_it));
         BOOST_ASSERT(pos <= old_size_pos);
         //If needed shift the range after the insertion point and the previous insertion point.
         //Function will take care if the shift crosses the size() boundary, using copy/move
         //or uninitialized copy/move if necessary.
         size_type new_hole_size = (pos != next_pos)
            ? priv_insert_ordered_at_shift_range(pos, next_pos, this->size(), insertions_left)
            : hole_size
            ;
         if(new_hole_size > 0){
            //The hole was reduced by priv_insert_ordered_at_shift_range so expand exception rollback range backwards
            past_hole_values_destroyer.increment_size_backwards(next_pos - pos);
            //Insert the new value in the hole
            allocator_traits_type::construct(this->m_holder.alloc(), begin_ptr + pos + insertions_left - 1, *(--last_value_it));
            --new_hole_size;
            if(new_hole_size == 0){
               //Hole was just filled, disable exception rollback and change vector size
               past_hole_values_destroyer.release();
               this->m_holder.m_size += element_count;
            }
            else{
               //The hole was reduced by the new insertion by one
               past_hole_values_destroyer.increment_size_backwards(size_type(1u));
            }
         }
         else{
            if(hole_size){
               //Hole was just filled by priv_insert_ordered_at_shift_range, disable exception rollback and change vector size
               past_hole_values_destroyer.release();
               this->m_holder.m_size += element_count;
            }
            //Insert the new value in the already constructed range
            begin_ptr[pos + insertions_left - 1] = *(--last_value_it);
         }
         --insertions_left;
         hole_size = new_hole_size;
         next_pos = pos;
      }
   }

   //Takes the range pointed by [first_pos, last_pos) and shifts it to the right
   //by 'shift_count'. 'limit_pos' marks the end of constructed elements.
   //
   //Precondition: first_pos <= last_pos <= limit_pos
   //
   //The shift operation might cross limit_pos so elements to moved beyond limit_pos
   //are uninitialized_moved with an allocator. Other elements are moved.
   //
   //The shift operation might left uninitialized elements after limit_pos
   //and the number of uninitialized elements is returned by the function.
   //
   //Old situation:
   //       first_pos   last_pos         old_limit
   //             |       |                  | 
   // ____________V_______V__________________V_____________
   //|   prefix   | range |     suffix       |raw_mem      ~
   //|____________|_______|__________________|_____________~
   //
   //New situation in Case Allocator (hole_size == 0):
   // range is moved through move assignments
   //
   //       first_pos   last_pos         limit_pos
   //             |       |                  | 
   // ____________V_______V__________________V_____________
   //|   prefix'  |       |  | range |suffix'|raw_mem      ~
   //|________________+______|___^___|_______|_____________~
   //                 |          |
   //                 |_>_>_>_>_>^                    
   //
   //
   //New situation in Case B (hole_size > 0):
   // range is moved through uninitialized moves
   //
   //       first_pos   last_pos         limit_pos
   //             |       |                  | 
   // ____________V_______V__________________V________________
   //|    prefix' |       |                  | [hole] | range |
   //|_______________________________________|________|___^___|
   //                 |                                   |
   //                 |_>_>_>_>_>_>_>_>_>_>_>_>_>_>_>_>_>_^
   //
   //New situation in Case C (hole_size == 0):
   // range is moved through move assignments and uninitialized moves
   //
   //       first_pos   last_pos         limit_pos
   //             |       |                  | 
   // ____________V_______V__________________V___
   //|   prefix'  |       |              | range |
   //|___________________________________|___^___|
   //                 |                      |
   //                 |_>_>_>_>_>_>_>_>_>_>_>^
   size_type priv_insert_ordered_at_shift_range
      (size_type first_pos, size_type last_pos, size_type limit_pos, size_type shift_count)
   {
      BOOST_ASSERT(first_pos <= last_pos);
      BOOST_ASSERT(last_pos <= limit_pos);
      //
      T* const begin_ptr = container_detail::to_raw_pointer(this->m_holder.start());
      T* const first_ptr = begin_ptr + first_pos;
      T* const last_ptr  = begin_ptr + last_pos;

      size_type hole_size = 0;
      //Case A:
      if((last_pos + shift_count) <= limit_pos){
         //All move assigned
         boost::move_backward(first_ptr, last_ptr, last_ptr + shift_count);
      }
      //Case B:
      else if((first_pos + shift_count) >= limit_pos){
         //All uninitialized_moved
         ::boost::container::uninitialized_move_alloc
            (this->m_holder.alloc(), first_ptr, last_ptr, first_ptr + shift_count);
         hole_size = last_pos + shift_count - limit_pos;
      }
      //Case C:
      else{
         //Some uninitialized_moved
         T* const limit_ptr    = begin_ptr + limit_pos;
         T* const boundary_ptr = limit_ptr - shift_count;
         ::boost::container::uninitialized_move_alloc(this->m_holder.alloc(), boundary_ptr, last_ptr, limit_ptr);
         //The rest is move assigned
         boost::move_backward(first_ptr, boundary_ptr, limit_ptr);
      }
      return hole_size;
   }

   private:
   template <class InsertionProxy>
   void priv_forward_range_insert_at_end_expand_forward(const size_type n, InsertionProxy insert_range_proxy)
   {
      T* const old_finish = container_detail::to_raw_pointer(this->m_holder.start()) + this->m_holder.m_size;
      insert_range_proxy.uninitialized_copy_n_and_update(this->m_holder.alloc(), old_finish, n);
      this->m_holder.m_size += n;
   }

   template <class InsertionProxy>
   void priv_forward_range_insert_expand_forward(T* const pos, const size_type n, InsertionProxy insert_range_proxy)
   {
      //n can't be 0, because there is nothing to do in that case
      if(!n) return;
      //There is enough memory
      T* const old_finish = container_detail::to_raw_pointer(this->m_holder.start()) + this->m_holder.m_size;
      const size_type elems_after = old_finish - pos;

      if (!elems_after){
         insert_range_proxy.uninitialized_copy_n_and_update(this->m_holder.alloc(), old_finish, n);
         this->m_holder.m_size += n;
      }
      else if (elems_after >= n){
         //New elements can be just copied.
         //Move to uninitialized memory last objects
         ::boost::container::uninitialized_move_alloc
            (this->m_holder.alloc(), old_finish - n, old_finish, old_finish);
         this->m_holder.m_size += n;
         //Copy previous to last objects to the initialized end
         boost::move_backward(pos, old_finish - n, old_finish);
         //Insert new objects in the pos
         insert_range_proxy.copy_n_and_update(this->m_holder.alloc(), pos, n);
      }
      else {
         //The new elements don't fit in the [pos, end()) range.

         //Copy old [pos, end()) elements to the uninitialized memory (a gap is created)
         ::boost::container::uninitialized_move_alloc(this->m_holder.alloc(), pos, old_finish, pos + n);
         BOOST_TRY{
            //Copy first new elements in pos (gap is still there)
            insert_range_proxy.copy_n_and_update(this->m_holder.alloc(), pos, elems_after);
            //Copy to the beginning of the unallocated zone the last new elements (the gap is closed).
            insert_range_proxy.uninitialized_copy_n_and_update(this->m_holder.alloc(), old_finish, n - elems_after);
            this->m_holder.m_size += n;
         }
         BOOST_CATCH(...){
            boost::container::destroy_alloc_n(this->get_stored_allocator(), pos + n, elems_after);
            BOOST_RETHROW
         }
         BOOST_CATCH_END
      }
   }

   template <class InsertionProxy>
   void priv_forward_range_insert_new_allocation
      (T* const new_start, size_type new_cap, T* const pos, const size_type n, InsertionProxy insert_range_proxy)
   {
      //n can be zero, if we want to reallocate!
      T *new_finish = new_start;
      T *old_finish;
      //Anti-exception rollbacks
      typename value_traits::ArrayDeallocator new_buffer_deallocator(new_start, this->m_holder.alloc(), new_cap);
      typename value_traits::ArrayDestructor  new_values_destroyer(new_start, this->m_holder.alloc(), 0u);

      //Initialize with [begin(), pos) old buffer
      //the start of the new buffer
      T * const old_buffer = container_detail::to_raw_pointer(this->m_holder.start());
      if(old_buffer){
         new_finish = ::boost::container::uninitialized_move_alloc
            (this->m_holder.alloc(), container_detail::to_raw_pointer(this->m_holder.start()), pos, old_finish = new_finish);
         new_values_destroyer.increment_size(new_finish - old_finish);
      }
      //Initialize new objects, starting from previous point
      old_finish = new_finish;
      insert_range_proxy.uninitialized_copy_n_and_update(this->m_holder.alloc(), old_finish, n);
      new_finish += n;
      new_values_destroyer.increment_size(new_finish - old_finish);
      //Initialize from the rest of the old buffer,
      //starting from previous point
      if(old_buffer){
         new_finish = ::boost::container::uninitialized_move_alloc
            (this->m_holder.alloc(), pos, old_buffer + this->m_holder.m_size, new_finish);
         //Destroy and deallocate old elements
         //If there is allocated memory, destroy and deallocate
         if(!value_traits::trivial_dctr_after_move)
            boost::container::destroy_alloc_n(this->get_stored_allocator(), old_buffer, this->m_holder.m_size);
         this->m_holder.alloc().deallocate(this->m_holder.start(), this->m_holder.capacity());
      }
      this->m_holder.start(new_start);
      this->m_holder.m_size = new_finish - new_start;
      this->m_holder.capacity(new_cap);
      //All construction successful, disable rollbacks
      new_values_destroyer.release();
      new_buffer_deallocator.release();
   }

   template <class InsertionProxy>
   void priv_forward_range_insert_expand_backwards
         (T* const new_start, const size_type new_capacity,
          T* const pos, const size_type n, InsertionProxy insert_range_proxy)
   {
      //n can be zero to just expand capacity
      //Backup old data
      T* const old_start  = container_detail::to_raw_pointer(this->m_holder.start());
      const size_type old_size = this->m_holder.m_size;
      T* const old_finish = old_start + old_size;

      //We can have 8 possibilities:
      const size_type elemsbefore = static_cast<size_type>(pos - old_start);
      const size_type s_before    = static_cast<size_type>(old_start - new_start);
      const size_type before_plus_new = elemsbefore + n;

      //Update the vector buffer information to a safe state
      this->m_holder.start(new_start);
      this->m_holder.capacity(new_capacity);
      this->m_holder.m_size = 0;

      //If anything goes wrong, this object will destroy
      //all the old objects to fulfill previous vector state
      typename value_traits::ArrayDestructor old_values_destroyer(old_start, this->m_holder.alloc(), old_size);
      //Check if s_before is big enough to hold the beginning of old data + new data
      if(s_before >= before_plus_new){
         //Copy first old values before pos, after that the new objects
         T *const new_elem_pos =
            ::boost::container::uninitialized_move_alloc(this->m_holder.alloc(), old_start, pos, new_start);
         this->m_holder.m_size = elemsbefore;
         insert_range_proxy.uninitialized_copy_n_and_update(this->m_holder.alloc(), new_elem_pos, n);
         this->m_holder.m_size = before_plus_new;
         const size_type new_size = old_size + n;
         //Check if s_before is so big that even copying the old data + new data
         //there is a gap between the new data and the old data
         if(s_before >= new_size){
            //Old situation:
            // _________________________________________________________
            //|            raw_mem                | old_begin | old_end |
            //| __________________________________|___________|_________|
            //
            //New situation:
            // _________________________________________________________
            //| old_begin |    new   | old_end |         raw_mem        |
            //|___________|__________|_________|________________________|
            //
            //Now initialize the rest of memory with the last old values
            if(before_plus_new != new_size){ //Special case to avoid operations in back insertion
               ::boost::container::uninitialized_move_alloc
                  (this->m_holder.alloc(), pos, old_finish, new_start + before_plus_new);
               //All new elements correctly constructed, avoid new element destruction
               this->m_holder.m_size = new_size;
            }
            //Old values destroyed automatically with "old_values_destroyer"
            //when "old_values_destroyer" goes out of scope unless the have trivial
            //destructor after move.
            if(value_traits::trivial_dctr_after_move)
               old_values_destroyer.release();
         }
         //s_before is so big that divides old_end
         else{
            //Old situation:
            // __________________________________________________
            //|            raw_mem         | old_begin | old_end |
            //| ___________________________|___________|_________|
            //
            //New situation:
            // __________________________________________________
            //| old_begin |   new    | old_end |  raw_mem        |
            //|___________|__________|_________|_________________|
            //
            //Now initialize the rest of memory with the last old values
            //All new elements correctly constructed, avoid new element destruction
            const size_type raw_gap = s_before - before_plus_new;
            if(!value_traits::trivial_dctr){
               //Now initialize the rest of s_before memory with the
               //first of elements after new values
               ::boost::container::uninitialized_move_alloc_n
                  (this->m_holder.alloc(), pos, raw_gap, new_start + before_plus_new);
               //Now we have a contiguous buffer so program trailing element destruction
               //and update size to the final size.
               old_values_destroyer.shrink_forward(elemsbefore + raw_gap);
               this->m_holder.m_size = new_size;
               //Now move remaining last objects in the old buffer begin
               ::boost::move(pos + raw_gap, old_finish, old_start);
               //Once moved, avoid calling the destructors if trivial after move
               if(value_traits::trivial_dctr_after_move){
                  old_values_destroyer.release();
               }
            }
            else{ //If trivial destructor, we can uninitialized copy + copy in a single uninitialized copy
               ::boost::container::uninitialized_move_alloc_n
                  (this->m_holder.alloc(), pos, old_finish - pos, new_start + before_plus_new);
               this->m_holder.m_size = new_size;
               old_values_destroyer.release();
            }
         }
      }
      else{
         //Check if we have to do the insertion in two phases
         //since maybe s_before is not big enough and
         //the buffer was expanded both sides
         //
         //Old situation:
         // _________________________________________________
         //| raw_mem | old_begin + old_end |  raw_mem        |
         //|_________|_____________________|_________________|
         //
         //New situation with do_after:
         // _________________________________________________
         //|     old_begin + new + old_end     |  raw_mem    |
         //|___________________________________|_____________|
         //
         //New without do_after:
         // _________________________________________________
         //| old_begin + new + old_end  |  raw_mem           |
         //|____________________________|____________________|
         //
         const bool do_after = n > s_before;

         //Now we can have two situations: the raw_mem of the
         //beginning divides the old_begin, or the new elements:
         if (s_before <= elemsbefore) {
            //The raw memory divides the old_begin group:
            //
            //If we need two phase construction (do_after)
            //new group is divided in new = new_beg + new_end groups
            //In this phase only new_beg will be inserted
            //
            //Old situation:
            // _________________________________________________
            //| raw_mem | old_begin | old_end |  raw_mem        |
            //|_________|___________|_________|_________________|
            //
            //New situation with do_after(1):
            //This is not definitive situation, the second phase
            //will include
            // _________________________________________________
            //| old_begin | new_beg | old_end |  raw_mem        |
            //|___________|_________|_________|_________________|
            //
            //New situation without do_after:
            // _________________________________________________
            //| old_begin | new | old_end |  raw_mem            |
            //|___________|_____|_________|_____________________|
            //
            //Copy the first part of old_begin to raw_mem
            ::boost::container::uninitialized_move_alloc_n
               (this->m_holder.alloc(), old_start, s_before, new_start);
            //The buffer is all constructed until old_end
            if(do_after){
               //release destroyer and update size
               old_values_destroyer.release();
               this->m_holder.m_size = old_size + s_before;
               //Now copy the second part of old_begin overwriting itself
               T *const next = ::boost::move(old_start + s_before, pos, old_start);
               //Now copy the new_beg elements
               insert_range_proxy.copy_n_and_update(this->m_holder.alloc(), next, s_before);
            }
            else{
               //The buffer is all constructed until old_end,
               //so program trailing destruction and assign final size
               this->m_holder.m_size = old_size + n;
               const size_type n_destroy = s_before - n;
               old_values_destroyer.shrink_forward(old_size - n_destroy);
               //Now copy the second part of old_begin overwriting itself
               T *const next = ::boost::move(old_start + s_before, pos, old_start);
               //Now copy the all the new elements
               insert_range_proxy.copy_n_and_update(this->m_holder.alloc(), next, n);
               //Now displace old_end elements
               ::boost::move(pos, old_finish, next + n);
               if(value_traits::trivial_dctr_after_move)
                  old_values_destroyer.release();
            }
         }
         else {
            //If we have to expand both sides,
            //we will play if the first new values so
            //calculate the upper bound of new values

            //The raw memory divides the new elements
            //
            //If we need two phase construction (do_after)
            //new group is divided in new = new_beg + new_end groups
            //In this phase only new_beg will be inserted
            //
            //Old situation:
            // _______________________________________________________
            //|   raw_mem     | old_begin | old_end |  raw_mem        |
            //|_______________|___________|_________|_________________|
            //
            //New situation with do_after():
            // ____________________________________________________
            //| old_begin |    new_beg    | old_end |  raw_mem     |
            //|___________|_______________|_________|______________|
            //
            //New situation without do_after:
            // ______________________________________________________
            //| old_begin | new | old_end |  raw_mem                 |
            //|___________|_____|_________|__________________________|
            //
            //First copy whole old_begin and part of new to raw_mem
            T * const new_pos = ::boost::container::uninitialized_move_alloc
               (this->m_holder.alloc(), old_start, pos, new_start);
            this->m_holder.m_size = elemsbefore;
            const size_type mid_n = s_before - elemsbefore;
            insert_range_proxy.uninitialized_copy_n_and_update(this->m_holder.alloc(), new_pos, mid_n);
            //The buffer is all constructed until old_end,
            //release destroyer
            this->m_holder.m_size = old_size + s_before;
            old_values_destroyer.release();

            if(do_after){
               //Copy new_beg part
               insert_range_proxy.copy_n_and_update(this->m_holder.alloc(), old_start, elemsbefore);
            }
            else{
               //Copy all new elements
               const size_type rest_new = n - mid_n;
               insert_range_proxy.copy_n_and_update(this->m_holder.alloc(), old_start, rest_new);
               T* const move_start = old_start + rest_new;
               //Displace old_end
               T* const move_end = ::boost::move(pos, old_finish, move_start);
               //Destroy remaining moved elements from old_end except if they
               //have trivial destructor after being moved
               size_type n_destroy = s_before - n;
               if(!value_traits::trivial_dctr_after_move)
                  boost::container::destroy_alloc_n(this->get_stored_allocator(), move_end, n_destroy);
               this->m_holder.m_size -= n_destroy;
            }
         }

         //This is only executed if two phase construction is needed
         if(do_after){
            //The raw memory divides the new elements
            //
            //Old situation:
            // ______________________________________________________
            //|   raw_mem    | old_begin |  old_end   |  raw_mem     |
            //|______________|___________|____________|______________|
            //
            //New situation with do_after(1):
            // _______________________________________________________
            //| old_begin   +   new_beg  | new_end |old_end | raw_mem |
            //|__________________________|_________|________|_________|
            //
            //New situation with do_after(2):
            // ______________________________________________________
            //| old_begin      +       new            | old_end |raw |
            //|_______________________________________|_________|____|
            //
            const size_type n_after    = n - s_before;
            const size_type elemsafter = old_size - elemsbefore;

            //We can have two situations:
            if (elemsafter >= n_after){
               //The raw_mem from end will divide displaced old_end
               //
               //Old situation:
               // ______________________________________________________
               //|   raw_mem    | old_begin |  old_end   |  raw_mem     |
               //|______________|___________|____________|______________|
               //
               //New situation with do_after(1):
               // _______________________________________________________
               //| old_begin   +   new_beg  | new_end |old_end | raw_mem |
               //|__________________________|_________|________|_________|
               //
               //First copy the part of old_end raw_mem
               T* finish_n = old_finish - n_after;
               ::boost::container::uninitialized_move_alloc
                  (this->m_holder.alloc(), finish_n, old_finish, old_finish);
               this->m_holder.m_size += n_after;
               //Displace the rest of old_end to the new position
               boost::move_backward(pos, finish_n, old_finish);
               //Now overwrite with new_end
               //The new_end part is [first + (n - n_after), last)
               insert_range_proxy.copy_n_and_update(this->m_holder.alloc(), pos, n_after);
            }
            else {
               //The raw_mem from end will divide new_end part
               //
               //Old situation:
               // _____________________________________________________________
               //|   raw_mem    | old_begin |  old_end   |  raw_mem            |
               //|______________|___________|____________|_____________________|
               //
               //New situation with do_after(2):
               // _____________________________________________________________
               //| old_begin   +   new_beg  |     new_end   |old_end | raw_mem |
               //|__________________________|_______________|________|_________|
               //

               const size_type mid_last_dist = n_after - elemsafter;
               //First initialize data in raw memory

               //Copy to the old_end part to the uninitialized zone leaving a gap.
               ::boost::container::uninitialized_move_alloc
                  (this->m_holder.alloc(), pos, old_finish, old_finish + mid_last_dist);

               BOOST_TRY{
                  //Copy the first part to the already constructed old_end zone
                  insert_range_proxy.copy_n_and_update(this->m_holder.alloc(), pos, elemsafter);
                  //Copy the rest to the uninitialized zone filling the gap
                  insert_range_proxy.uninitialized_copy_n_and_update(this->m_holder.alloc(), old_finish, mid_last_dist);
                  this->m_holder.m_size += n_after;
               }
               BOOST_CATCH(...){
                  boost::container::destroy_alloc_n(this->get_stored_allocator(), pos, mid_last_dist);
                  BOOST_RETHROW
               }
               BOOST_CATCH_END
/*
               size_type mid_last_dist = n_after - elemsafter;
               //First initialize data in raw memory

               //The new_end part is [first + (n - n_after), last)
               insert_range_proxy.uninitialized_copy_last_and_update(old_finish, elemsafter);
               this->m_holder.m_size += mid_last_dist;
               ::boost::container::uninitialized_move_alloc
                  (this->m_holder.alloc(), pos, old_finish, old_finish + mid_last_dist);
               this->m_holder.m_size += n_after - mid_last_dist;
               //Now copy the part of new_end over constructed elements
               insert_range_proxy.copy_remaining_to(pos);*/
            }
         }
      }
   }

   void priv_check_range(size_type n) const
   {
      //If n is out of range, throw an out_of_range exception
      if (n >= this->size()){
         throw_out_of_range("vector::at out of range");
      }
   }

   #ifdef BOOST_CONTAINER_VECTOR_ALLOC_STATS
   public:
   unsigned int num_expand_fwd;
   unsigned int num_expand_bwd;
   unsigned int num_shrink;
   unsigned int num_alloc;
   void reset_alloc_stats()
   {  num_expand_fwd = num_expand_bwd = num_alloc = 0, num_shrink = 0;   }
   #endif
   #endif   //#ifndef BOOST_CONTAINER_DOXYGEN_INVOKED
};

}}

#ifndef BOOST_CONTAINER_DOXYGEN_INVOKED

namespace boost {


//!has_trivial_destructor_after_move<> == true_type
//!specialization for optimizations
template <class T, class Allocator>
struct has_trivial_destructor_after_move<boost::container::vector<T, Allocator> >
   : public ::boost::has_trivial_destructor_after_move<Allocator>
{};


}

//#define BOOST_CONTAINER_PUT_SWAP_OVERLOAD_IN_NAMESPACE_STD

#ifdef BOOST_CONTAINER_PUT_SWAP_OVERLOAD_IN_NAMESPACE_STD

namespace std {

template <class T, class Allocator>
inline void swap(boost::container::vector<T, Allocator>& x, boost::container::vector<T, Allocator>& y)
{  x.swap(y);  }

}  //namespace std {

#endif

#endif   //#ifndef BOOST_CONTAINER_DOXYGEN_INVOKED

#include <boost/container/detail/config_end.hpp>

#endif //   #ifndef  BOOST_CONTAINER_CONTAINER_VECTOR_HPP<|MERGE_RESOLUTION|>--- conflicted
+++ resolved
@@ -224,6 +224,9 @@
 
 #endif   //#ifndef BOOST_CONTAINER_VECTOR_ITERATOR_IS_POINTER
 
+struct uninitialized_size_t {};
+static const uninitialized_size_t uninitialized_size = uninitialized_size_t();
+
 template <class T, class Allocator>
 struct vector_value_traits
 {
@@ -284,11 +287,7 @@
 
    //Constructor, does not throw
    template<class AllocConvertible>
-<<<<<<< HEAD
-   explicit vector_alloc_holder(BOOST_FWD_REF(AllocConvertible) a, size_type initial_size)
-=======
    vector_alloc_holder(uninitialized_size_t, BOOST_FWD_REF(AllocConvertible) a, size_type initial_size)
->>>>>>> ba596fc8
       : Allocator(boost::forward<AllocConvertible>(a))
       , m_start()
       , m_size(initial_size)  //Size is initialized here so vector should only call uninitialized_xxx after this
@@ -300,11 +299,7 @@
    }
 
    //Constructor, does not throw
-<<<<<<< HEAD
-   explicit vector_alloc_holder(size_type initial_size)
-=======
    vector_alloc_holder(uninitialized_size_t, size_type initial_size)
->>>>>>> ba596fc8
       : Allocator()
       , m_start()
       , m_size(initial_size)  //Size is initialized here so vector should only call uninitialized_xxx after this
@@ -356,18 +351,10 @@
 
    size_type next_capacity(size_type additional_objects) const
    {
-<<<<<<< HEAD
-      std::size_t num_objects   = this->m_size + additional_objects;
-      std::size_t next_cap = this->m_capacity + this->m_capacity/2;
-      return num_objects > next_cap ? num_objects : next_cap;/*
-      return get_next_capacity( allocator_traits_type::max_size(this->m_holder.alloc())
-                              , this->m_capacity, additional_objects);*/
-=======
       return next_capacity_calculator
          <size_type, NextCapacityDouble/*NextCapacity60Percent*/>::
             get( allocator_traits_type::max_size(this->alloc())
                , this->m_capacity, additional_objects );
->>>>>>> ba596fc8
    }
 
    pointer     m_start;
@@ -433,7 +420,7 @@
 
    //Constructor, does not throw
    template<class AllocConvertible>
-   explicit vector_alloc_holder(BOOST_FWD_REF(AllocConvertible) a, size_type initial_size)
+   vector_alloc_holder(uninitialized_size_t, BOOST_FWD_REF(AllocConvertible) a, size_type initial_size)
       : Allocator(boost::forward<AllocConvertible>(a))
       , m_size(initial_size)  //Size is initialized here...
    {
@@ -442,7 +429,7 @@
    }
 
    //Constructor, does not throw
-   explicit vector_alloc_holder(size_type initial_size)
+   vector_alloc_holder(uninitialized_size_t, size_type initial_size)
       : Allocator()
       , m_size(initial_size)  //Size is initialized here...
    {
@@ -638,7 +625,7 @@
    //!
    //! <b>Complexity</b>: Linear to n.
    explicit vector(size_type n)
-      :  m_holder(n)
+      :  m_holder(container_detail::uninitialized_size, n)
    {
       boost::container::uninitialized_value_init_alloc_n
          (this->m_holder.alloc(), n, container_detail::to_raw_pointer(this->m_holder.start()));
@@ -653,13 +640,8 @@
    //! <b>Complexity</b>: Linear to n.
    //!
    //! <b>Note</b>: Non-standard extension
-<<<<<<< HEAD
-   explicit vector(size_type n, default_init_t)
-      :  m_holder(n)
-=======
    vector(size_type n, default_init_t)
       :  m_holder(container_detail::uninitialized_size, n)
->>>>>>> ba596fc8
    {
       boost::container::uninitialized_default_init_alloc_n
          (this->m_holder.alloc(), n, container_detail::to_raw_pointer(this->m_holder.start()));
@@ -673,7 +655,7 @@
    //!
    //! <b>Complexity</b>: Linear to n.
    vector(size_type n, const T& value)
-      :  m_holder(n)
+      :  m_holder(container_detail::uninitialized_size, n)
    {
       boost::container::uninitialized_fill_alloc_n
          (this->m_holder.alloc(), value, n, container_detail::to_raw_pointer(this->m_holder.start()));
@@ -687,7 +669,7 @@
    //!
    //! <b>Complexity</b>: Linear to n.
    vector(size_type n, const T& value, const allocator_type& a)
-      :  m_holder(a, n)
+      :  m_holder(container_detail::uninitialized_size, a, n)
    {
       boost::container::uninitialized_fill_alloc_n
          (this->m_holder.alloc(), value, n, container_detail::to_raw_pointer(this->m_holder.start()));
@@ -726,7 +708,9 @@
    //!
    //! <b>Complexity</b>: Linear to the elements x contains.
    vector(const vector &x)
-      :  m_holder(allocator_traits_type::select_on_container_copy_construction(x.m_holder.alloc()), x.size())
+      :  m_holder( container_detail::uninitialized_size
+                 , allocator_traits_type::select_on_container_copy_construction(x.m_holder.alloc())
+                 , x.size())
    {
       ::boost::container::uninitialized_copy_alloc_n
          ( this->m_holder.alloc(), container_detail::to_raw_pointer(x.m_holder.start())
@@ -767,7 +751,7 @@
    //!
    //! <b>Complexity</b>: Linear to the elements x contains.
    vector(const vector &x, const allocator_type &a)
-      :  m_holder(a, x.size())
+      :  m_holder(container_detail::uninitialized_size, a, x.size())
    {
       ::boost::container::uninitialized_copy_alloc_n_source
          ( this->m_holder.alloc(), container_detail::to_raw_pointer(x.m_holder.start())
